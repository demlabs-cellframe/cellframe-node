/*
 * Authors:
 * Dmitriy A. Gearasimov <kahovski@gmail.com>
 * DeM Labs Inc.   https://demlabs.net
 * DeM Labs Open source community https://github.com/demlabsinc
 * Copyright  (c) 2017-2019
 * All rights reserved.

 This file is part of DAP (Demlabs Application Protocol) the open source project

    DAP (Demlabs Application Protocol) is free software: you can redistribute it and/or modify
    it under the terms of the GNU General Public License as published by
    the Free Software Foundation, either version 3 of the License, or
    (at your option) any later version.

    DAP is distributed in the hope that it will be useful,
    but WITHOUT ANY WARRANTY; without even the implied warranty of
    MERCHANTABILITY or FITNESS FOR A PARTICULAR PURPOSE.  See the
    GNU General Public License for more details.

    You should have received a copy of the GNU General Public License
    along with any DAP based project.  If not, see <http://www.gnu.org/licenses/>.
*/
#include <stdio.h>
#include <stdlib.h>
#include <unistd.h>
#include <sys/types.h>
#include <getopt.h>
#include <string.h>

#ifdef _WIN32
#include <winsock2.h>
#include <windows.h>
#include <mswsock.h>
#include <ws2tcpip.h>
#include <io.h>
#endif

#include <pthread.h>

#include "dap_common.h"

#include "sig_unix_handler.h"

#include "dap_config.h"
#include "dap_server.h"
#include "dap_http_server.h"
#include "dap_http_folder.h"
#include "dap_events.h"
#include "dap_enc.h"
#include "dap_enc_ks.h"
#include "dap_enc_http.h"
#include "dap_chain.h"
#include "dap_chain_wallet.h"

#include "dap_cert.h"
#include "dap_cert_file.h"

#include "dap_chain_cs_dag.h"
#include "dap_chain_cs_dag_event.h"
#include "dap_chain_cs_dag_poa.h"
#include "dap_chain_cs_dag_pos.h"

#include "dap_chain_net.h"
#include "dap_chain_net_srv.h"
#include "dap_chain_net_srv_app.h"
#include "dap_chain_net_srv_app_db.h"
#include "dap_chain_net_srv_datum.h"

#ifdef DAP_OS_LINUX
#include "dap_chain_net_srv_vpn.h"
#endif

#include "dap_stream_session.h"
#include "dap_stream.h"
#include "dap_chain_ch.h"
#include "dap_stream_ch_chain_net.h"
#include "dap_stream_ch_chain_net_srv.h"

#include "dap_chain_wallet.h"

#include "dap_client.h"
#include "dap_http_simple.h"
#include "dap_process_manager.h"
#include "dap_defines.h"
#ifdef _WIN32
#include "registry.h"
#endif

#define ENC_HTTP_URL "/enc_init"
#define STREAM_CTL_URL "/stream_ctl"
#define STREAM_URL "/stream"
<<<<<<< HEAD
#define SLIST_URL "/node_list"
=======
>>>>>>> 0d9bce3f
#define MAIN_URL "/"
#define LOG_TAG "main_node_tool"

#ifdef __ANDROID__
    #include "cellframe_node.h"
#endif

#undef log_it
#ifdef DAP_OS_WINDOWS
#define log_it(_log_level, string, ...) __mingw_printf(string, ##__VA_ARGS__)
#else
#define log_it(_log_level, string, ...) printf(string, ##__VA_ARGS__)
#endif

static int s_init( int argc, const char * argv[] );
static void s_help( );
static int s_is_file_available (char *l_path, const char *name, const char *ext);
static void s_fill_hash_key_for_data(dap_enc_key_t *key, void *data);

static char s_system_ca_dir[MAX_PATH];
static char s_system_wallet_dir[MAX_PATH];

#ifdef __ANDROID__
int cellframe_node_tool_Main(int argc, const char **argv)
#else

static int s_wallet_create(int argc, const char **argv);
static int s_wallet_create_from(int argc, const char **argv);
static int s_wallet_sign_file(int argc, const char **argv);
static int s_cert_create(int argc, const char **argv);
static int s_cert_dump(int argc, const char **argv);
static int s_cert_copy(int argc, const char **argv, bool a_pvt_key_copy);
static int s_cert_create_pkey(int argc, const char **argv);
static inline int s_cert_create_cert_pkey(int argc, const char **argv)
{ return s_cert_copy(argc, argv, false); }
static inline int s_cert_rename(int argc, const char **argv)
{ return s_cert_copy(argc, argv, true); }
static int s_cert_add_metadata(int argc, const char **argv);
static int s_cert_sign(int argc, const char **argv);
static int s_cert_pkey_show(int argc, const char **argv);

struct options {
    char *cmd;
    char *subcmd[5];
    int count_of_subcommands;
    int (*handler) (int argc, const char **argv);
} s_opts[] = {
{ "wallet", {"create"}, 1, s_wallet_create },
{ "wallet", {"create_from"}, 1, s_wallet_create_from },
{ "wallet", {"sign_file"}, 1, s_wallet_sign_file },
{ "cert", {"create"}, 1, s_cert_create },
{ "cert", {"dump"}, 1, s_cert_dump },
{ "cert", {"create_pkey"}, 1, s_cert_create_pkey },
{ "cert", {"create_cert_pkey"}, 1, s_cert_create_cert_pkey },
{ "cert", {"rename"}, 1, s_cert_rename },
{ "cert", {"add_metadata"}, 1, s_cert_add_metadata },
{ "cert", {"sign"}, 1, s_cert_sign },
{ "cert", {"pkey", "show"}, 2, s_cert_pkey_show }
};

int main(int argc, const char **argv)
#endif
{
  int ret = s_init( argc, argv );

  if ( ret ) {
    log_it( L_ERROR, "Can't init modules" );
    return ret;
  }

  if ( argc < 2 ) {
    log_it( L_INFO, "No params. Nothing to do" );
    s_help( );
    exit( -1000 );
  }

  size_t l_size = sizeof(s_opts) / sizeof(struct options);
  for (size_t i = 0; i < l_size; i++) {
      int argv_index = 1;
      if (argc >= argv_index && !strncmp(s_opts[i].cmd, argv[argv_index], strlen (argv[argv_index]) + 1)) {
          int match = 1;
          for (int isub = 0; isub < s_opts[i].count_of_subcommands; isub++) {
              if ((argc - 1) < ++argv_index) {
                  match = 0;
                  break;
              }
              if (strncmp(s_opts[i].subcmd[isub], argv[argv_index], strlen(argv[argv_index]) + 1)) {
                  match = 0;
                  break;
              }
          }
          if (match) {
              int l_ret = s_opts[i].handler(argc, argv);
              return l_ret;
          }
      }
  }

  s_help();
  dap_config_close(g_config);
  return -1;
}

static int s_wallet_create(int argc, const char **argv) {
    if ( argc < 5 ) {
      log_it( L_ERROR, "Wrong 'wallet create' command params" );
      s_help( );
      exit( -2003 );
    }

    const char *l_wallet_name = argv[3], *l_pass_str = argv[5];
    dap_sign_type_t l_sig_type = dap_sign_type_from_str( argv[4] );
    dap_chain_wallet_t *l_wallet = NULL;

    //
    // Check if wallet name has only digits and English letters
    //

    size_t is_str = dap_isstralnum(l_wallet_name);

    if (!is_str)
    {
        log_it( L_ERROR, "Wallet name must contain digits and alphabet symbols");
        exit( -2004 );
    }

    if ( l_sig_type.type == SIG_TYPE_NULL ) {
      log_it( L_ERROR, "Wrong signature '%s'", argv[4] );
      s_help( );
      exit( -2004 );
    }

    //
    // Check unsupported tesla algorithm
    //
    if (l_sig_type.type == SIG_TYPE_TESLA)
    {
        log_it( L_ERROR, "Tesla algorithm is not supported, please, use another variant");
        exit( -2004 );
    }

    l_wallet = dap_chain_wallet_create(l_wallet_name, s_system_wallet_dir, l_sig_type, l_pass_str);

    return l_wallet ? 0 : -1;
}

static int s_wallet_create_from(int argc, const char **argv) {
    return 0;
}

static int s_wallet_sign_file(int argc, const char **argv) {
    if ( argc < 8 ) {
      log_it(L_ERROR,"Wrong 'wallet sign_file' command params");
      s_help();
      exit(-3000);
    }
    dap_chain_wallet_t *l_wallet = dap_chain_wallet_open(argv[3], s_system_wallet_dir);
    if ( !l_wallet ) {
      log_it(L_ERROR,"Can't open wallet \"%s\"",argv[3]);
      s_help();
      exit(-3001);
    }

    int l_cert_index = atoi(argv[4]);

    size_t l_wallet_certs_number = dap_chain_wallet_get_certs_number( l_wallet );
    if ( (l_cert_index > 0) && (l_wallet_certs_number > (size_t)l_cert_index) ) {
      FILE *l_data_file = fopen( argv[5],"rb" );
      if ( l_data_file ) {
        fclose(l_data_file);
      }
    }
    else {
      log_it( L_ERROR, "Cert index %d can't be found in wallet with %zu certs inside"
                                         ,l_cert_index,l_wallet_certs_number );
      s_help();
      exit( -3002 );
    }
    return 0;
}

static int s_cert_create(int argc, const char **argv) {
    if ( argc < 5 ) {
      s_help();
      exit(-500);
    }
    const char *l_cert_name = argv[3];
    size_t l_cert_path_length = strlen(argv[3])+8+strlen(s_system_ca_dir);
    char *l_cert_path = DAP_NEW_Z_SIZE(char,l_cert_path_length);
    snprintf(l_cert_path,l_cert_path_length,"%s/%s.dcert",s_system_ca_dir,l_cert_name);
    if ( access( l_cert_path, F_OK ) != -1 ) {
      log_it (L_ERROR, "File %s is already exists! Who knows, may be its smth important?", l_cert_path);
      exit(-700);
    }

    //
    // Check unsupported tesla algorithm
    //
    if((dap_strcmp (argv[4],"sig_tesla") == 0)||(dap_strcmp (argv[4],"sig_picnic") == 0))
    {
       log_it( L_ERROR, "Tesla and Picnic algorithms are not supported, please, use another variant");
       exit(-600);
    }

    dap_sign_type_t l_sig_type = dap_sign_type_from_str( argv[4] );
    dap_enc_key_type_t l_key_type = dap_sign_type_to_key_type(l_sig_type);

    if ( l_key_type != DAP_ENC_KEY_TYPE_INVALID ) {
      dap_cert_t * l_cert = dap_cert_generate(l_cert_name,l_cert_path,l_key_type ); // key length ignored!
      if (l_cert == NULL){
        log_it(L_ERROR, "Can't create %s",l_cert_path);
      }
      dap_cert_delete(l_cert);
    } else {
        log_it (L_ERROR, "Wrong key create action \"%s\"",argv[4]);
        s_help();
        DAP_DELETE(l_cert_path);
        exit(-500);
    }
    DAP_DELETE(l_cert_path);
    return 0;
}

static int s_cert_dump(int argc, const char **argv)
{
    if (argc>=4) {
      const char * l_cert_name = argv[3];
      dap_cert_t * l_cert = dap_cert_add_file(l_cert_name, s_system_ca_dir);
      if ( l_cert ) {
        char *l_cert_dump = dap_cert_dump(l_cert);
        printf("%s", l_cert_dump);
        dap_cert_delete_by_name(l_cert_name);
      }
      else {
        exit(-702);
      }
    }
    return 0;
}

static int s_cert_create_pkey(int argc, const char **argv) {
    if (argc < 5) exit(-7023);
      const char *l_cert_name = argv[3];
      const char *l_cert_pkey_path = argv[4];
      dap_cert_t *l_cert = dap_cert_add_file(l_cert_name, s_system_ca_dir);
      if ( !l_cert ) exit( -7021 );
        l_cert->enc_key->pub_key_data_size = dap_enc_ser_pub_key_size(l_cert->enc_key);
        if ( l_cert->enc_key->pub_key_data_size ) {
          //l_cert->key_private->pub_key_data = DAP_NEW_SIZE(void, l_cert->key_private->pub_key_data_size);
          //if ( dap_enc_gen_key_public(l_cert->key_private, l_cert->key_private->pub_key_data) == 0){
          dap_pkey_t * l_pkey = dap_pkey_from_enc_key( l_cert->enc_key );
          if (l_pkey) {
            FILE *l_file = fopen(l_cert_pkey_path,"wb");
            if (l_file) {
              fwrite(l_pkey,1,l_pkey->header.size + sizeof(l_pkey->header),l_file);
              fclose(l_file);
            }
          } else {
            log_it(L_ERROR, "Can't produce pkey from the certificate");
            exit(-7022);
          }
          dap_cert_delete_by_name(l_cert_name);
          return 0;
        } else {
          log_it(L_ERROR,"Can't produce pkey from this cert type");
          exit(-7023);
        }
}

static int s_cert_copy(int argc, const char **argv, bool a_pvt_key_copy)
{
    if (argc < 5) {
        log_it(L_ERROR, "Incorrect arguments count");
        exit(-7021);
    }
    const char *l_cert_name = argv[3];
    const char *l_cert_new_name = argv[4];
    dap_cert_t *l_cert = dap_cert_add_file(l_cert_name, s_system_ca_dir);
    if (!l_cert) {
        log_it(L_ERROR, "Can't read specified certificate");
        exit(-7023);
    }
    if (!l_cert->enc_key->pub_key_data || !l_cert->enc_key->pub_key_data_size) {
        log_it(L_ERROR, "Invalid certificate key, no public key found");
        exit(-7022);
    }
    // Create empty new cert
    dap_cert_t *l_cert_new = dap_cert_new(l_cert_new_name);
    l_cert_new->enc_key = dap_enc_key_new(l_cert->enc_key->type);
    // Copy public key (copy only memory address of key storage)
    l_cert_new->enc_key->pub_key_data = DAP_DUP_SIZE(l_cert->enc_key->pub_key_data,
                                                     l_cert->enc_key->pub_key_data_size);
    if (!l_cert_new->enc_key->pub_key_data) {
        log_it(L_CRITICAL, "%s", g_error_memory_alloc);
        return -1;
    }
    l_cert_new->enc_key->pub_key_data_size = l_cert->enc_key->pub_key_data_size;
    // Copy private key for rename (copy only memory address of key storage)
    if (l_cert->enc_key->priv_key_data && l_cert->enc_key->priv_key_data_size && a_pvt_key_copy) {
        l_cert_new->enc_key->priv_key_data = DAP_DUP_SIZE(l_cert->enc_key->priv_key_data,
                                                          l_cert->enc_key->priv_key_data_size);
        if (!l_cert_new->enc_key->priv_key_data) {
            log_it(L_CRITICAL, "%s", g_error_memory_alloc);
            return -1;
        }
        l_cert_new->enc_key->priv_key_data_size = l_cert->enc_key->priv_key_data_size;
    }
    int ret = dap_cert_save_to_folder(l_cert_new, s_system_ca_dir);
    if (!ret && a_pvt_key_copy) // Remove original cert after renaming
        ret = dap_cert_delete_file(l_cert_name, s_system_ca_dir);
    dap_cert_delete(l_cert);    // Do not remove it before disk saving op
    DAP_DEL_Z(l_cert_new->enc_key->pub_key_data);
    DAP_DEL_Z(l_cert_new->enc_key->priv_key_data);
    dap_cert_delete(l_cert_new); 
    return ret;
}

static int s_cert_add_metadata(int argc, const char **argv) {
    if (argc >= 5) {
      const char *l_cert_name = argv[3];
      dap_cert_t *l_cert = dap_cert_add_file(l_cert_name, s_system_ca_dir);
      if ( l_cert ) {
        char **l_params = dap_strsplit(argv[4], ":", 4);
        dap_cert_metadata_type_t l_type = (dap_cert_metadata_type_t)atoi(l_params[1]);
        if (l_type == DAP_CERT_META_STRING || l_type == DAP_CERT_META_SIGN || l_type == DAP_CERT_META_CUSTOM) {
          dap_cert_add_meta(l_cert, l_params[0], l_type, (void *)l_params[3], strtoul(l_params[2], NULL, 10));
        } else {
          dap_cert_add_meta_scalar(l_cert, l_params[0], l_type,
                                   strtoull(l_params[3], NULL, 10), strtoul(l_params[2], NULL, 10));
        }
        dap_strfreev(l_params);
        dap_cert_save_to_folder(l_cert, s_system_ca_dir);
        dap_cert_delete_by_name(l_cert_name);
        return 0;
      }
      else {
        exit(-800);
      }
    }
    return -1;
}
static int s_cert_sign(int argc, const char **argv) {
    return 0;
}
static int s_cert_pkey_show(int argc, const char **argv)
{
    dap_cert_t *l_cert = dap_cert_find_by_name(argv[4]);
    if (!l_cert) {
        printf("Not found cert %s\n", argv[4]);
        exit(-134);
    }

    dap_hash_fast_t l_hash;
    if (dap_cert_get_pkey_hash(l_cert, &l_hash)) {
        printf("Can't serialize cert %s", argv[4]);
        exit(-135);
    }
    printf("%s\n", dap_chain_hash_fast_to_str_static(&l_hash));
    return 0;
}

/**
 * @brief s_init
 * @param argc
 * @param argv
 * @return
 */
static int s_init( int argc, const char **argv )
{
    UNUSED(argc);
    UNUSED(argv);
    dap_set_appname("cellframe-node");
#ifdef _WIN32
    g_sys_dir_path = dap_strdup_printf("%s/%s", regGetUsrPath(), dap_get_appname());
#elif DAP_OS_MAC
    char * l_username = NULL;
    exec_with_ret(&l_username,"whoami|tr -d '\n'");
    if (!l_username){
        printf("Fatal Error: Can't obtain username");
    return 2;
    }
    g_sys_dir_path = dap_strdup_printf("/Users/%s/Applications/Cellframe.app/Contents/Resources", l_username);
    DAP_DELETE(l_username);
#elif DAP_OS_ANDROID
    g_sys_dir_path = dap_strdup_printf("/storage/emulated/0/opt/%s",dap_get_appname());
#elif DAP_OS_UNIX
    g_sys_dir_path = dap_strdup_printf("/opt/%s", dap_get_appname());
#endif
    if (dap_common_init(dap_get_appname(), NULL, NULL) != 0) {
        printf("Fatal Error: Can't init common functions module");
        return -2;
    }
    dap_log_level_set(L_ERROR);
    char l_config_dir[MAX_PATH] = {'\0'};
    sprintf(l_config_dir, "%s/etc", g_sys_dir_path);
    dap_config_init(l_config_dir);
    g_config = dap_config_open(dap_get_appname());
    if (g_config) {
        uint16_t l_ca_folders_size = 0;
        char **l_ca_folders = dap_config_get_array_str(g_config, "resources", "ca_folders", &l_ca_folders_size);
        dap_stpcpy(s_system_ca_dir, l_ca_folders[0]);
        const char *l_wallet_folder = dap_config_get_item_str(g_config, "resources", "wallets_path");
        dap_stpcpy(s_system_wallet_dir, l_wallet_folder);
    } else {
        dap_stpcpy(s_system_ca_dir, "./");
        dap_stpcpy(s_system_wallet_dir, "./");
    }
    return 0;
}

/**
 * @brief static_is_file_available
 * @param l_path
 * @param name
 * @return
 */
static int s_is_file_available (char *l_path, const char *name, const char *ext)
{
    char l_buf_path[255];
    snprintf (l_buf_path, 255, "%s/%s%s", l_path, name, ext ? ext : 0);
    if (access (l_buf_path, F_OK)) return -1;
    return 0;
}

/**
 * @brief s_fill_hash_key_for_data
 * @param key
 * @param data
 */
static void s_fill_hash_key_for_data(dap_enc_key_t *l_key, void *l_data)
{
    size_t l_sign_unserialized_size = dap_sign_create_output_unserialized_calc_size(l_key, sizeof(dap_hash_fast_t));
    if(l_sign_unserialized_size > 0) {
        size_t l_pub_key_size = 0;
        uint8_t *l_pub_key = dap_enc_key_serialize_pub_key(l_key, &l_pub_key_size);
        if (!l_pub_key)
            return;
        uint8_t* l_sign_unserialized = DAP_NEW_Z_SIZE(uint8_t, l_sign_unserialized_size);
        size_t l_sign_ser_size = l_sign_unserialized_size;
        uint8_t *l_sign_ser = dap_enc_key_serialize_sign(l_key, l_sign_unserialized, &l_sign_ser_size);
        if ( l_sign_ser ) {
            dap_sign_t *l_ret = DAP_NEW_Z_SIZE(dap_sign_t,
                                               sizeof(dap_sign_hdr_t) + l_sign_ser_size + l_pub_key_size);
            // write serialized public key to dap_sign_t
            memcpy(l_ret->pkey_n_sign, l_pub_key, l_pub_key_size);
            l_ret->header.type = dap_sign_type_from_key_type(l_key->type);
            // write serialized signature to dap_sign_t
            memcpy(l_ret->pkey_n_sign + l_pub_key_size, l_sign_ser, l_sign_ser_size);
            l_ret->header.sign_pkey_size = (uint32_t) l_pub_key_size;
            l_ret->header.sign_size = (uint32_t) l_sign_ser_size;
            DAP_DELETE(l_sign_ser);
            dap_enc_key_signature_delete(l_key->type, l_sign_unserialized);
            DAP_DELETE(l_pub_key);
            dap_chain_hash_fast_t fast_hash;
            dap_hash_fast(l_ret->pkey_n_sign, l_ret->header.sign_pkey_size, &fast_hash);
            uint8_t *s = (uint8_t *) l_data;
            for (int i = 0; i < DAP_CHAIN_HASH_FAST_SIZE; i++) {
                s[i] = fast_hash.raw[i];
            }
            DAP_DEL_Z(l_ret);
        }
    }
}

/**
 * @brief s_help
 * @param a_appname
 */
static void s_help()
{
#ifdef _WIN32
    SetConsoleTextAttribute( GetStdHandle(STD_OUTPUT_HANDLE), 7 );
#endif
    char *l_tool_appname = dap_strdup_printf("%s-tool", dap_get_appname());
    printf( "\n" );
    printf( "%s usage:\n\n", l_tool_appname);

    printf(" * Create new key wallet and generate signatures with same names plus index \n" );
    printf("\t%s wallet create <network name> <wallet name> <signature type> [<signature type 2>[...<signature type N>]]\n\n", l_tool_appname);

#if 0
    printf(" * Create new key wallet from existent certificates in the system\n");
    printf("\t%s wallet create_from <network name> <wallet name> <wallet ca1> [<wallet ca2> [...<wallet caN>]]\n\n", l_tool_appname);
#endif

    printf(" * Sign file\n");
    printf("\t%s wallet sign_file <wallet name> <cert index> <data file>", l_tool_appname);

    printf(" * Create new key file with randomly produced key stored in\n");
    printf("\t%s cert create <cert name> <key type> [<key length>]\n\n", l_tool_appname);

    printf(" * Dump cert data stored in <file path>\n");
    printf("\t%s cert dump <cert name>\n\n", l_tool_appname);

    printf(" * Sign some data with cert \n");
    printf("\t%s cert sign <cert name> <data file path> <sign file output> [<sign data length>] [<sign data offset>]\n\n", l_tool_appname);

    printf(" * Create pkey from <cert name> and store it on <pkey path>\n");
    printf("\t%s cert create_pkey <cert name> <pkey path>\n\n", l_tool_appname);

    printf(" * Export only public key from <cert name> and stores it \n");
    printf("\t%s cert create_cert_pkey <cert name> <new cert name>\n\n", l_tool_appname);

    printf(" * Print hash of cert <cert name>\n");
    printf("\t%s cert pkey show <cert name>\n\n", l_tool_appname);

    printf(" * Add metadata item to <cert name>\n");
    printf("\t%s cert add_metadata <cert name> <key:type:length:value>\n\n", l_tool_appname);

    DAP_DELETE(l_tool_appname);
}<|MERGE_RESOLUTION|>--- conflicted
+++ resolved
@@ -90,10 +90,6 @@
 #define ENC_HTTP_URL "/enc_init"
 #define STREAM_CTL_URL "/stream_ctl"
 #define STREAM_URL "/stream"
-<<<<<<< HEAD
-#define SLIST_URL "/node_list"
-=======
->>>>>>> 0d9bce3f
 #define MAIN_URL "/"
 #define LOG_TAG "main_node_tool"
 
