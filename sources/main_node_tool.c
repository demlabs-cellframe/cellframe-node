--- conflicted
+++ resolved
@@ -392,45 +392,6 @@
 #elif DAP_OS_UNIX
     g_sys_dir_path = dap_strdup_printf("/opt/%s", dap_get_appname());
 #endif
-<<<<<<< HEAD
-    char * s_log_dir_path = dap_strdup_printf("%s/var/log", g_sys_dir_path) ;
-    char * s_log_file_path = dap_strdup_printf("%s/%s.log",s_log_dir_path, dap_get_appname());
-    if (dap_common_init(dap_get_appname(), s_log_file_path, s_log_dir_path ) != 0) {
-        printf("Fatal Error: Can't init common functions module");
-        return -2;
-    }
-
-    {
-        char l_config_dir[MAX_PATH] = {'\0'};
-        dap_sprintf(l_config_dir, "%s/etc", g_sys_dir_path);
-        dap_config_init(l_config_dir);
-    }
-    dap_log_level_set(L_CRITICAL);
-
-    if((g_config = dap_config_open(dap_get_appname())) == NULL) {
-        printf("Can't init general configurations %s.cfg\n", dap_get_appname());
-        exit(-1);
-    }
-
-    if ( dap_chain_init() != 0 ) {
-        log_it( L_ERROR, "Can't chain module" );
-        return -3;
-    }
-
-    if ( dap_cert_init() != 0 ) {
-        log_it( L_ERROR, "Can't chain certificate storage module" );
-        return -4;
-    }
-
-    if ( dap_chain_wallet_init() != 0 ) {
-        log_it( L_ERROR, "Can't chain wallet storage module" );
-        return -5;
-    }
-
-    /* if ( dap_server_init(0) != 0 ) {
-    log_it( L_ERROR, "Can't server module" );
-    return -6;
-=======
     char l_config_dir[MAX_PATH] = {'\0'};
     dap_sprintf(l_config_dir, "%s/etc", g_sys_dir_path);
     dap_config_init(l_config_dir);
@@ -444,7 +405,6 @@
     } else {
         dap_stpcpy(s_system_ca_dir, "./");
         dap_stpcpy(s_system_wallet_dir, "./");
->>>>>>> c325d78c
     }
     return 0;
 }
@@ -536,11 +496,11 @@
     printf(" * Export only public key from <cert name> and stores it \n");
     printf("\t%s cert create_cert_pkey <cert name> <new cert name>\n\n", l_tool_appname);
 
-<<<<<<< HEAD
-  printf(" * Print hash of cert <cert name>\n");
-  printf("\t%s cert pkey show <cert name>\n\n",dap_get_appname());
-=======
+    printf(" * Print hash of cert <cert name>\n");
+    printf("\t%s cert pkey show <cert name>\n\n", l_tool_appname);
+
     printf(" * Add metadata item to <cert name>\n");
     printf("\t%s cert add_metadata <cert name> <key:type:length:value>\n\n", l_tool_appname);
->>>>>>> c325d78c
+
+    DAP_DELETE(l_tool_appname);
 }