/*
 * Authors:
 * Dmitriy A. Gearasimov <kahovski@gmail.com>
 * DeM Labs Inc.   https://demlabs.net
 * DeM Labs Open source community https://github.com/demlabsinc
 * Copyright  (c) 2017-2019
 * All rights reserved.

 This file is part of DAP (Deus Applications Prototypes) the open source project

    DAP (Deus Applicaions Prototypes) is free software: you can redistribute it and/or modify
    it under the terms of the GNU General Public License as published by
    the Free Software Foundation, either version 3 of the License, or
    (at your option) any later version.

    DAP is distributed in the hope that it will be useful,
    but WITHOUT ANY WARRANTY; without even the implied warranty of
    MERCHANTABILITY or FITNESS FOR A PARTICULAR PURPOSE.  See the
    GNU General Public License for more details.

    You should have received a copy of the GNU General Public License
    along with any DAP based project.  If not, see <http://www.gnu.org/licenses/>.
*/
#include <unistd.h>
#include <stdlib.h>
#include <stdio.h>
#include <sys/types.h>
#include <getopt.h>
#include <string.h>

#include "sig_unix_handler.h"
#include "dap_config.h"
#include "dap_server.h"
#include "dap_http.h"
#include "dap_http_folder.h"
#include "dap_events.h"
#include "dap_enc.h"
#include "dap_enc_ks.h"
#include "dap_enc_http.h"
#include "dap_chain.h"
#include "dap_chain_wallet.h"

#include "dap_chain_cert.h"
#include "dap_chain_cert_file.h"

#include "dap_chain_block.h"
#include "dap_chain_blocks.h"
#include "dap_chain_block_cs.h"
#include "dap_chain_block_cs_poa.h"


#include "dap_chain_dag.h"
#include "dap_chain_dag_cs.h"
#include "dap_chain_dag_cs_hashgraph.h"
#include "dap_chain_dag_cs_poa.h"
#include "dap_chain_dag_cs_poh.h"

#include "dap_chain_net.h"
#include "dap_chain_net_srv.h"
#include "dap_chain_net_srv_app.h"
#include "dap_chain_net_srv_app_db.h"
#include "dap_chain_net_srv_datum.h"
#include "dap_chain_net_srv_datum_pool.h"
#include "dap_chain_net_srv_vpn.h"


#include "dap_stream_session.h"
#include "dap_stream.h"
#include "dap_stream_ch_vpn.h"
#include "dap_stream_ch_chain.h"
#include "dap_stream_ch_chain_net.h"
#include "dap_stream_ch_chain_net_srv.h"

#include "dap_chain_wallet.h"


#include "dap_common.h"
#include "dap_client.h"
#include "dap_http_simple.h"
#include "dap_process_manager.h"

#define DAP_APP_NAME NODE_NETNAME"-node"
#define SYSTEM_PREFIX "/opt/"DAP_APP_NAME
#define LOCAL_PREFIX "~/."DAP_APP_NAME

#define SYSTEM_CONFIGS_DIR SYSTEM_PREFIX"/etc"
#define LOCAL_CONFIGS_DIR LOCAL_PREFIX"/etc"

#define SYSTEM_CA_DIR SYSTEM_PREFIX"/var/lib/ca"
#define LOCAL_CA_DIR LOCAL_PREFIX"/ca"

#define SYSTEM_WALLET_DIR SYSTEM_PREFIX"/var/lib/wallet"
#define LOCAL_WALLET_DIR LOCAL_PREFIX"/wallet"

#define SYSTEM_CONFIG_GLOBAL_FILENAME SYSTEM_PREFIX"/etc/"DAP_APP_NAME".cfg"
#define LOCAL_CONFIG_GLOBAL LOCAL_PREFIX"/etc/"DAP_APP_NAME".cfg"

#define SYSTEM_PID_FILE_PATH SYSTEM_PREFIX"/run/"DAP_APP_NAME".pid"
#define LOCAL_PID_FILE_PATH SYSTEM_PREFIX"/run/"DAP_APP_NAME".pid"

#define ENC_HTTP_URL "/enc_init"
#define STREAM_CTL_URL "/stream_ctl"
#define STREAM_URL "/stream"
#define SLIST_URL "/nodelist"
#define MAIN_URL "/"
#define LOG_TAG "main_node_tool"



static int s_init(int argc, const char * argv[]);
static void s_help();

static dap_config_t * g_config;
static const char * s_appname;
int main(int argc, const char * argv[])
{
    int ret;
    s_appname = argv[0];
    ret = s_init(argc, argv);
    if (ret == 0){
        if( argc >= 2 ){
            if ( strcmp ( argv[1], "wallet" ) == 0 ){
                if ( argc >=3 ){
                    if ( strcmp( argv[2],"create") == 0 ){
                        // wallet create <network name> <wallet name> <wallet_sign>
                        if ( argc >= 6 ){
                            dap_chain_net_id_t l_network_id = dap_chain_net_id_by_name (argv[3]) ;
                            if ( l_network_id.raw != 0) {
                                const char * l_wallet_name = argv[4];
                                dap_chain_sign_type_t l_sig_type = dap_chain_sign_type_from_str(argv[5]);
                                dap_chain_wallet_t * l_wallet = NULL;
                                if ( l_sig_type.type != SIG_TYPE_NULL ) {
                                    size_t l_wallet_path_size = strlen(l_wallet_name)+strlen(SYSTEM_WALLET_DIR)+10;
                                    char * l_wallet_path = DAP_NEW_Z_SIZE(char,l_wallet_path_size);
                                    snprintf(l_wallet_path,l_wallet_path_size,"%s/%s.dwallet",SYSTEM_WALLET_DIR,l_wallet_name);
<<<<<<< HEAD
                                    l_wallet = dap_chain_wallet_create(l_wallet_name,l_sig_type);
=======
                                    l_wallet = dap_chain_wallet_create(l_wallet_name,SYSTEM_WALLET_DIR,l_network_id,l_sig_type);
>>>>>>> 610cc84c
                                    DAP_DELETE (l_wallet_path);
                                }else {
                                    log_it(L_CRITICAL,"Wrong signature '%s'",argv[4]);
                                    s_help();
                                    exit(-2004);
                                }
                            }else {
                                log_it(L_CRITICAL,"No such network name '%s'",argv[3]);
                                s_help();
                                exit(-2005);
                            }
                        }else {
                            log_it(L_CRITICAL,"Wrong 'wallet create' command params");
                            s_help();
                            exit(-2003);
                        }
                    } else if ( strcmp( argv[2],"sign_file") == 0 ) {
                        // wallet sign_file <wallet name> <cert index> <data file path> <data offset> <data length> <dsign file path>
                        if ( argc >= 8 ){
<<<<<<< HEAD
                            dap_chain_wallet_t *l_wallet = dap_chain_wallet_open(argv[3]);
=======
                            dap_chain_wallet_t *l_wallet = dap_chain_wallet_open(argv[3],SYSTEM_WALLET_DIR);
>>>>>>> 610cc84c
                            if ( l_wallet) {
                                int l_cert_index = atoi(argv[4]);
                                size_t l_wallet_certs_number = dap_chain_wallet_get_certs_number(l_wallet);
                                if ( ( l_cert_index > 0 ) && ( l_wallet_certs_number >(size_t) l_cert_index ) ){
                                    FILE * l_data_file = fopen (argv[5],"r");
                                    if ( l_data_file){

                                    }
                                } else {
                                    log_it(L_CRITICAL,"Cert index %d can't be found in wallet with %u certs inside"
                                           ,l_cert_index,l_wallet_certs_number);
                                    s_help();
                                    exit(-3002);
                                }
                            }else {
                                log_it(L_CRITICAL,"Can't open wallet \"%s\"",argv[3]);
                                s_help();
                                exit(-3001);
                            }
                        }else {
                            log_it(L_CRITICAL,"Wrong 'wallet sign_file' command params");
                            s_help();
                            exit(-3000);
                        }
                    }
                   /* if ( strcmp( argv[2],"create_from") == 0 ){
                        }else if ( argc >=7){
                            // wallet create_from <wallet name> from <wallet ca1> [<wallet ca2> ...<wallet caN>]
                            dap_chain_cert_t ** l_wallet_cert = NULL;
                            size_t l_wallet_cert_size = 0;
                            l_wallet_cert_size = (argc - 3 )
                            l_wallet_cert = DAP_NEW_Z_SIZE (dap_chain_cert_t*, l_wallet_cert_size );
                        }else {
                            log_it(L_CRITICAL,"Wrong 'wallet create_from' command params");
                            s_help();
                            exit(-2002);
                        }

                        if ( l_wallet_cert ){
                            if (l_wallet_cert_size > 0)
                                for (size_t i = 0; i < l_wallet_cert_size; i++)
                                    dap_chain_cert_delete( l_wallet_cert[i]->);
                        }

                    }*/else {
                        log_it(L_CRITICAL,"Wrong 'wallet' command params");
                        s_help();
                        exit(-2001);
                    }
                }else {
                    log_it(L_CRITICAL,"Wrong 'wallet' command params");
                    s_help();
                    exit(-2000);
                }
            }else if (strcmp (argv[1],"cert") == 0 ){
                if ( argc >=3 ){
                    if ( strcmp( argv[2],"dump") == 0 ){
                        if (argc>=4) {
                            const char * l_cert_name = argv[3];
                            dap_chain_cert_t * l_cert = dap_chain_cert_add_file(l_cert_name,SYSTEM_CA_DIR);
                            if ( l_cert ){
                                dap_chain_cert_dump(l_cert);
                                dap_chain_cert_delete_by_name(l_cert_name);
                                ret = 0;
                            }else{
                                exit(-702);
                            }
                        }
                    }else if ( strcmp( argv[2],"create_pkey") == 0 ){
                        if (argc>=5) {
                            const char * l_cert_name = argv[3];
                            const char * l_cert_pkey_path = argv[4];
                            dap_chain_cert_t * l_cert = dap_chain_cert_add_file(l_cert_name,SYSTEM_CA_DIR);
                            if ( l_cert ){
                                l_cert->key_private->pub_key_data_size = dap_enc_gen_key_public_size(l_cert->key_private);
                                if ( l_cert->key_private->pub_key_data_size ){
                                    //l_cert->key_private->pub_key_data = DAP_NEW_SIZE(void, l_cert->key_private->pub_key_data_size);
                                    //if ( dap_enc_gen_key_public(l_cert->key_private, l_cert->key_private->pub_key_data) == 0){
                                        dap_chain_pkey_t * l_pkey = dap_chain_pkey_from_enc_key( l_cert->key_private );
                                        if (l_pkey){
                                            FILE * l_file = fopen(l_cert_pkey_path,"w");
                                            if (l_file){
                                                fwrite(l_pkey,1,l_pkey->header.size + sizeof(l_pkey->header),l_file);
                                                fclose(l_file);
                                            }
                                        }else {
                                            log_it(L_CRITICAL, "Can't produce pkey from the certificate");
                                            exit(-7022);
                                        }
                                        dap_chain_cert_delete_by_name(l_cert_name);

                                        ret = 0;
                                    //}else{
                                    //    log_it(L_CRITICAL,"Can't produce public key with this key type");
                                    //    exit(-7024);
                                    //}
                                }else{
                                    log_it(L_CRITICAL,"Can't produce pkey from this cert type");
                                    exit(-7023);
                                }
                            }else{
                                exit(-7021);
                            }
                        }
                    }
                    else if ( strcmp( argv[2],"create" ) == 0 ){
                        if (argc>=5) {
                            size_t l_key_length = 0;
                            const char * l_cert_name = argv[3];
                            size_t l_cert_path_length = strlen(argv[3])+8+strlen(SYSTEM_CA_DIR);
                            char * l_cert_path = DAP_NEW_Z_SIZE(char,l_cert_path_length);
                            snprintf(l_cert_path,l_cert_path_length,"%s/%s.dcert",SYSTEM_CA_DIR,l_cert_name);
                            if( access( l_cert_path, F_OK ) != -1 ) {
                                log_it (L_ERROR, "File %s is already exists! Who knows, may be its smth important?", l_cert_path);
                                exit(-700);
                            }
                            dap_enc_key_type_t l_key_type = DAP_ENC_KEY_TYPE_NULL;
                            if ( strcmp (argv[4],"sig_bliss") == 0 ){
                                l_key_type = DAP_ENC_KEY_TYPE_SIG_BLISS;
                            } else if ( strcmp (argv[4],"sig_tesla") == 0){
                                l_key_type = DAP_ENC_KEY_TYPE_SIG_TESLA;
                            } else if ( strcmp (argv[4],"sig_picnic") == 0){
                                l_key_type = DAP_ENC_KEY_TYPE_SIG_PICNIC;
                            }else{
                               log_it (L_ERROR, "Wrong key create action \"%s\"",argv[4]);
                                exit(-600);
                            }
                            if ( l_key_type != DAP_ENC_KEY_TYPE_NULL ){
                                int l_key_length = argc >=6 ? atoi(argv[5]) : 0;
                                dap_chain_cert_t * l_cert = dap_chain_cert_generate(l_cert_name,l_cert_path,l_key_type ); // key length ignored!
                                if (l_cert == NULL){
                                    log_it(L_CRITICAL, "Can't create %s",l_cert_path);
                                }
                            } else {
                                s_help();
                                DAP_DELETE(l_cert_path);
                                exit(-500);
                            }
                            DAP_DELETE(l_cert_path);
                        }else{
                            s_help();
                            exit(-500);
                        }
                    }else {
                        log_it(L_CRITICAL,"Wrong params");
                        s_help();
                        exit(-1000);
                    }
                }else {
                    log_it(L_CRITICAL,"Wrong params");
                    s_help();
                    exit(-1000);
                }
            }else {
                log_it(L_CRITICAL,"Wrong params");
                s_help();
                exit(-1000);
            }
        }else {
            log_it(L_CRITICAL,"Wrong params");
            s_help();
            exit(-1000);
        }
    }else
        log_it(L_CRITICAL,"Can't init modules");
    return ret;
}

/**
 * @brief s_init
 * @param argc
 * @param argv
 * @return
 */
static int s_init(int argc, const char * argv[])
{
    dap_config_init(SYSTEM_CONFIGS_DIR);
    if((g_config = dap_config_open(DAP_APP_NAME) ) == NULL) {
        log_it(L_CRITICAL,"Can't init general configurations");
        return -1;
    }

    if(dap_common_init(DAP_APP_NAME"_logs.txt")!=0){
        log_it(L_CRITICAL,"Can't init common functions module");
        return -2;
    }

    if (dap_chain_init() != 0 ){
        log_it(L_CRITICAL,"Can't chain module");
        return -3;

    }

    if (dap_chain_cert_init() != 0) {
        log_it(L_CRITICAL,"Can't chain certificate storage module");
        return -4;

    }

    if (dap_chain_wallet_init() != 0) {
        log_it(L_CRITICAL,"Can't chain wallet storage module");
        return -5;

    }

    if (dap_server_init(0) != 0) {
        log_it(L_CRITICAL,"Can't server module");
        return -6;

    }

    if (dap_stream_init() != 0) {
        log_it(L_CRITICAL,"Can't init stream module");
        return -7;

    }

    if (dap_stream_ch_init() != 0) {
        log_it(L_CRITICAL,"Can't init stream ch module");
        return -8;

    }

    if (dap_stream_ch_chain_init() != 0) {
        log_it(L_CRITICAL,"Can't init stream ch chain module");
        return -9;

    }
    if (dap_stream_ch_chain_net_init()  != 0) {
        log_it(L_CRITICAL,"Can't init stream ch chain net module");
        return -10;

    }
    if (dap_stream_ch_chain_net_srv_init() != 0) {
        log_it(L_CRITICAL,"Can't init stream ch chain net srv module");
        return -11;

    }

    if (dap_client_init() != 0) {
        log_it(L_CRITICAL,"Can't chain wallet storage module");
        return -12;

    }


}

/**
 * @brief s_help
 * @param a_appname
 */
static void s_help()
{
    printf("%s usage:\n",s_appname);
    printf("\t\t%s wallet create <network name> <wallet name> <signature type> [<signature type 2>[...<signature type N>]]");
    printf("\nCreate new key wallet and generate signatures with same names plus index \n\n");

    printf("\t\t%s wallet create_from <network name> <wallet name> <wallet ca1> [<wallet ca2> [...<wallet caN>]]");
    printf("\nCreate new key wallet from existent certificates in the system\n\n");

    printf("\t\t%s cert create <cert name> <key type> [<key length>]\n",s_appname);
    printf("\nCreate new key file with randomly produced key stored in\n\n");

    printf("\t\t%s cert dump <cert name>\n",s_appname);
    printf("\nDump cert data stored in <file path>\n");

    printf("\t\t%s cert sign <cert name> <data file path> <sign file output> [<sign data length>] [<sign data offset>]\n",s_appname);
    printf("\nSign some data with cert \n");

    printf("\t\t%s cert create_pkey <cert name> <pkey path>\n",s_appname);
    printf("\nCreate pkey from <cert name> and store it on <pkey path>\n");
}
<|MERGE_RESOLUTION|>--- conflicted
+++ resolved
@@ -133,11 +133,7 @@
                                     size_t l_wallet_path_size = strlen(l_wallet_name)+strlen(SYSTEM_WALLET_DIR)+10;
                                     char * l_wallet_path = DAP_NEW_Z_SIZE(char,l_wallet_path_size);
                                     snprintf(l_wallet_path,l_wallet_path_size,"%s/%s.dwallet",SYSTEM_WALLET_DIR,l_wallet_name);
-<<<<<<< HEAD
-                                    l_wallet = dap_chain_wallet_create(l_wallet_name,l_sig_type);
-=======
                                     l_wallet = dap_chain_wallet_create(l_wallet_name,SYSTEM_WALLET_DIR,l_network_id,l_sig_type);
->>>>>>> 610cc84c
                                     DAP_DELETE (l_wallet_path);
                                 }else {
                                     log_it(L_CRITICAL,"Wrong signature '%s'",argv[4]);
@@ -157,11 +153,7 @@
                     } else if ( strcmp( argv[2],"sign_file") == 0 ) {
                         // wallet sign_file <wallet name> <cert index> <data file path> <data offset> <data length> <dsign file path>
                         if ( argc >= 8 ){
-<<<<<<< HEAD
-                            dap_chain_wallet_t *l_wallet = dap_chain_wallet_open(argv[3]);
-=======
                             dap_chain_wallet_t *l_wallet = dap_chain_wallet_open(argv[3],SYSTEM_WALLET_DIR);
->>>>>>> 610cc84c
                             if ( l_wallet) {
                                 int l_cert_index = atoi(argv[4]);
                                 size_t l_wallet_certs_number = dap_chain_wallet_get_certs_number(l_wallet);
