/*
 * Authors:
 * Dmitriy A. Gerasimov <kahovski@gmail.com>
 * DeM Labs Ltd.   https://demlabs.net
 * CellFrame         https://cellframe.net
 * Copyright  (c) 2017-2020
 * All rights reserved.

 This file is part of DAP (Deus Applications Prototypes) the open source project

    DAP (Deus Applicaions Prototypes) is free software: you can redistribute it and/or modify
    it under the terms of the GNU General Public License as published by
    the Free Software Foundation, either version 3 of the License, or
    (at your option) any later version.

    DAP is distributed in the hope that it will be useful,
    but WITHOUT ANY WARRANTY; without even the implied warranty of
    MERCHANTABILITY or FITNESS FOR A PARTICULAR PURPOSE.  See the
    GNU General Public License for more details.

    You should have received a copy of the GNU General Public License
    along with any DAP based project.  If not, see <http://www.gnu.org/licenses/>.
*/

#include <stdlib.h>
#include <stdio.h>
#include <time.h>
#include <stdlib.h>
#include <stddef.h>
#include <stdint.h>
#include <unistd.h>
#include <sys/types.h>
#include <getopt.h>
#include <signal.h>

#ifdef _WIN32
#include <winsock2.h>
#include <windows.h>
#include <mswsock.h>
#include <ws2tcpip.h>
#include <io.h>
#include <pthread.h>
#include "userenv.h"

#endif

#define LOG_TAG "main"

#ifndef _WIN32
  #include "sig_unix_handler.h"
#else
    #include "sig_win32_handler.h"
    #include "registry.h"
    void  S_SetExceptionFilter( void );
#endif
#include "dap_common.h"
#include "dap_config.h"
#include "dap_server.h"
#include "dap_notify_srv.h"
#include "dap_http.h"
#include "dap_http_folder.h"
#include "dap_chain_node_dns_client.h"
#include "dap_chain_node_dns_server.h"

#ifdef DAP_MODULES_DYNAMIC
#include "dap_modules_dynamic_cdb.h"
#endif

#include "dap_events.h"
#include "dap_enc.h"
#include "dap_enc_ks.h"
#include "dap_enc_http.h"

#include "dap_chain.h"
#include "dap_chain_wallet.h"

#include "dap_chain_cs_blocks.h"
#include "dap_chain_cs_block_poa.h"
#include "dap_chain_cs_block_pos.h"
#include "dap_chain_cs_block_ton.h"
#include "dap_chain_cs_dag.h"
#include "dap_chain_cs_dag_poa.h"
#include "dap_chain_cs_dag_pos.h"
#include "dap_chain_cs_none.h"

//#include "dap_chain_bridge.h"
//#include "dap_chain_bridge_btc.h"

#include "dap_chain_net.h"
#include "dap_chain_net_srv.h"
#include "dap_chain_net_srv_app.h"
#include "dap_chain_net_srv_app_db.h"
#include "dap_chain_net_srv_datum.h"
#include "dap_chain_net_srv_geoip.h"

#ifdef DAP_OS_LINUX
#include "dap_chain_net_srv_vpn.h"
#include "dap_chain_net_vpn_client.h"
#endif

#include "dap_chain_global_db.h"
#include "dap_chain_mempool.h"
#include "dap_chain_node.h"
#include "dap_chain_node_cli.h"

#include "dap_stream_session.h"
#include "dap_stream.h"
#include "dap_stream_ctl.h"
#include "dap_stream_ch_chain.h"
#include "dap_stream_ch_chain_net.h"
#include "dap_stream_ch_chain_net_srv.h"
#include "dap_chain_net_srv_xchange.h"
#include "dap_chain_net_srv_stake_pos_delegate.h"
#include "dap_chain_net_srv_stake_lock.h"

#include "dap_common.h"
#include "dap_events_socket.h"
#include "dap_client.h"
#include "dap_http_client.h"
//#include "dap_http_client_simple.h"
#include "dap_http_simple.h"
#include "dap_process_manager.h"

#include "dap_defines.h"
#include "dap_file_utils.h"

#ifdef DAP_SUPPORT_PYTHON_PLUGINS
    #include "dap_chain_plugins.h"
    #include "dap_plugins_python_app_context.h"
#endif


#define ENC_HTTP_URL "/enc_init"
#define STREAM_CTL_URL "/stream_ctl"

#define STREAM_URL "/stream"
#define MEMPOOL_URL "/mempool"
#define MAIN_URL "/"

#ifdef __ANDROID__
    #include "cellframe_node.h"
#endif

void exit_if_server_already_running( void );
void events_init(void);

#ifndef _WIN32
static const char *s_pid_file_path = NULL;
void parse_args( int argc, const char **argv );
#else
HANDLE hLocalEv;
#endif

#ifdef __ANDROID__
int cellframe_node_Main(int argc, const char **argv)
#else
int main( int argc, const char **argv )
#endif
{
	dap_server_t *l_server = NULL; // DAP Server instance
    bool l_debug_mode = true;
	bool bServerEnabled = false;
	int rc = 0;

    dap_set_appname("cellframe-node");
	#if defined(_WIN32) && defined(NDEBUG)
		S_SetExceptionFilter( );
	#endif
#ifdef _WIN32
    g_sys_dir_path = dap_strdup_printf("%s/%s", regGetUsrPath(), dap_get_appname());
#elif DAP_OS_MAC
    char * l_username = NULL;
    exec_with_ret(&l_username,"whoami|tr -d '\n'");
    if (!l_username){
        printf("Fatal Error: Can't obtain username");
    return 2;
    }
    g_sys_dir_path = dap_strdup_printf("/Users/%s/Applications/Cellframe.app/Contents/Resources", l_username);
    DAP_DELETE(l_username);
#elif DAP_OS_ANDROID
    g_sys_dir_path = dap_strdup_printf("/storage/emulated/0/opt/%s",dap_get_appname());
#elif DAP_OS_UNIX
    g_sys_dir_path = dap_strdup_printf("/opt/%s", dap_get_appname());
#endif

    {
        char *l_log_dir = dap_strdup_printf("%s/var/log", g_sys_dir_path);
        dap_mkdir_with_parents(l_log_dir);
        char * l_log_file = dap_strdup_printf( "%s/%s.log", l_log_dir, dap_get_appname());
        if (dap_common_init(dap_get_appname(), l_log_file, l_log_dir) != 0) {
            printf("Fatal Error: Can't init common functions module");
            return -2;
        }
        DAP_DELETE(l_log_dir);
        DAP_DELETE(l_log_file);
    }

    {
        char l_config_dir[MAX_PATH] = {'\0'};
        dap_sprintf(l_config_dir, "%s/etc", g_sys_dir_path);
        dap_config_init(l_config_dir);
    }

    if ((g_config = dap_config_open(dap_get_appname())) == NULL ) {
        log_it( L_CRITICAL,"Can't init general configurations" );
        return -1;
    }

    log_it(L_DEBUG, "Parsing command line args");
#ifndef _WIN32
    s_pid_file_path = dap_config_get_item_str_default(g_config,  "resources", "pid_path","/tmp");
    parse_args(argc, argv);
#else
    exit_if_server_already_running();
#endif

      l_debug_mode = dap_config_get_item_bool_default( g_config,"general","debug_mode", false );
    //  bDebugMode = true;//dap_config_get_item_bool_default( g_config,"general","debug_mode", false );

    if ( l_debug_mode )
	    log_it( L_ATT, "*** DEBUG MODE ***" );
	else
 	   log_it( L_ATT, "*** NORMAL MODE ***" );

    dap_log_level_set( l_debug_mode ? L_DEBUG : L_NOTICE );

    log_it( L_DAP, "*** CellFrame Node version: %s ***", DAP_VERSION );

    if ( dap_enc_init() != 0 ){
        log_it( L_CRITICAL, "Can't init encryption module" );
        return -56;
    }

    events_init();

    // New event loop init

    dap_events_t *l_events = dap_events_new( );
    dap_events_start( l_events );

    bServerEnabled = dap_config_get_item_bool_default( g_config, "server", "enabled", false );

    if ( bServerEnabled && dap_server_init() != 0 ) {
        log_it( L_CRITICAL, "Can't init socket server module" );
        return -4;
    }


	if ( dap_http_init() != 0 ) {
    	log_it( L_CRITICAL, "Can't init http server module" );
	    return -5;
	}

	if ( dap_http_folder_init() != 0 ){
	    log_it( L_CRITICAL, "Can't init http server module" );
	    return -55;
	}
    if ( dap_http_simple_module_init() != 0 ) {
        log_it(L_CRITICAL,"Can't init http simple module");
        return -9;
    }

    if ( enc_http_init() != 0 ) {
        log_it( L_CRITICAL, "Can't init encryption http session storage module" );
        return -81;
    }

    if ( dap_stream_init(g_config) != 0 ) {
        log_it( L_CRITICAL, "Can't init stream server module" );
        return -82;
    }

    if ( dap_stream_ctl_init() != 0 ){
        log_it( L_CRITICAL, "Can't init stream control module" );
        return -83;
    }

    dap_client_init();

    // Create and init notify server
    if ( dap_notify_server_init() != 0 ){
        log_it( L_ERROR, "Can't init notify server module" );
    }

	if ( dap_chain_global_db_init(g_config) ) {
	    log_it( L_CRITICAL, "Can't init global db module" );
	    return -58;
	}

    //dap_http_client_simple_init( );

    if( dap_chain_init() !=0){
        log_it(L_CRITICAL,"Can't init dap chain modules");
        return -60;
    }

    if( dap_chain_wallet_init() !=0){
        log_it(L_CRITICAL,"Can't init dap chain wallet module");
        return -61;
    }

    if( dap_chain_cs_dag_init() !=0){
        log_it(L_CRITICAL,"Can't init dap chain dag consensus module");
        return -62;
    }

    if( dap_chain_cs_dag_poa_init() !=0){
        log_it(L_CRITICAL,"Can't init dap chain dag consensus PoA module");
        return -63;
    }

    if( dap_chain_cs_dag_pos_init() !=0){
        log_it(L_CRITICAL,"Can't init dap chain dag consensus PoS module");
        return -64;
    }

    if (dap_chain_cs_blocks_init() != 0) {
        log_it(L_CRITICAL,"Can't init dap chain blocks consensus module");
        return -62;
    }

    if (dap_chain_cs_block_poa_init() != 0) {
        log_it(L_CRITICAL,"Can't init dap chain blocks consensus PoA module");
        return -63;
    }

    if (dap_chain_cs_block_pos_init() != 0) {
        log_it(L_CRITICAL,"Can't init dap chain blocks consensus PoS module");
        return -64;
    }

    if (dap_chain_cs_block_ton_init() != 0) {
        log_it(L_CRITICAL,"Can't init dap chain blocks consensus TON module");
        return -69;
    }

    if(dap_chain_gdb_init() != 0) {
        log_it(L_CRITICAL, "Can't init dap chain gdb module");
        return -71;
    }

<<<<<<< HEAD
	if (dap_chain_ledger_verificators_init() == false) {
		log_it(L_CRITICAL, "Can't init ledger verificators");
		return -72;
	}
=======
>>>>>>> 810fbe5c

    if( dap_chain_net_init() !=0){
        log_it(L_CRITICAL,"Can't init dap chain network module");
        return -65;
    }

    if ( dap_datum_mempool_init() ) {
        log_it( L_CRITICAL, "Can't init mempool module" );
        return -59;
    }

    if( dap_chain_net_srv_init() !=0){
        log_it(L_CRITICAL,"Can't init dap chain network service module");
        return -66;
    }

    if (dap_chain_net_srv_xchange_init()) {
        log_it(L_ERROR, "Can't provide exchange capability");
    }

    if (dap_chain_net_srv_stake_pos_delegate_init()) {
        log_it(L_ERROR, "Can't start delegated PoS stake service");
    }

    if (!dap_chain_net_srv_stake_lock_init()) {
        log_it(L_ERROR, "Can't start stake token service");
    }

    if( dap_chain_net_srv_app_init() !=0){
        log_it(L_CRITICAL,"Can't init dap chain network service applications module");
        return -67;
    }

    if( dap_chain_net_srv_datum_init() !=0){
        log_it(L_CRITICAL,"Can't init dap chain network service datum module");
        return -68;
    }


#if defined(DAP_OS_LINUX) && ! defined (DAP_OS_ANDROID)
    // vpn server
    if(dap_config_get_item_bool_default(g_config, "srv_vpn", "enabled", false)) {
        if(dap_chain_net_srv_vpn_init(g_config) != 0) {
            log_it(L_ERROR, "Can't init dap chain network service vpn module");
            return -70;
        }
    }
    // vpn client
    if(dap_chain_net_vpn_client_init(g_config) != 0) {
        log_it(L_ERROR, "Can't init dap chain network service vpn client");
        return -72;
    }

    if(dap_config_get_item_bool_default(g_config, "srv_vpn", "geoip_enabled", false)) {
        if(chain_net_geoip_init(g_config) != 0) {
            log_it(L_CRITICAL, "Can't init geoip module");
            return -73;
        }
    }
#endif

	if ( dap_chain_node_cli_init(g_config) ) {
	    log_it( L_CRITICAL, "Can't init server for console" );
	    return -11;
	}

#ifndef _WIN32
    if (sig_unix_handler_init(dap_config_get_item_str_default(g_config,
                                                              "resources",
                                                              "pid_path",
                                                              "/tmp")) != 0) {
        log_it(L_CRITICAL,"Can't init sig unix handler module");
        return -12;
    }
    save_process_pid_in_file(s_pid_file_path);
#else
    if ( sig_win32_handler_init( NULL ) ) {
        log_it( L_CRITICAL,"Can't init sig win32 handler module" );
        return -12;
    }
#endif

    log_it(L_INFO, "Automatic mempool processing %s",
           dap_chain_node_mempool_autoproc_init() ? "enabled" : "disabled");

	if ( bServerEnabled ) {

        int32_t l_port = dap_config_get_item_int32(g_config, "server", "listen_port_tcp");

        if( l_port > 0 ) {
            l_server = dap_server_new(l_events,  (dap_config_get_item_str(g_config, "server", "listen_address")),
                                      (uint16_t) l_port, SERVER_TCP, NULL );
        } else
            log_it( L_WARNING, "Server is enabled but no port is defined" );

    }

    if ( l_server ) { // If listener server is initialized
        // TCP-specific things
		if ( dap_config_get_item_int32_default(g_config, "server", "listen_port_tcp",-1) > 0) {
            // Init HTTP-specific values
            dap_http_new( l_server, dap_get_appname() );

#ifdef DAP_MODULES_DYNAMIC
            if( dap_config_get_item_bool_default(g_config,"cdb","enabled",false) ) {
                if(dap_modules_dynamic_load_cdb(DAP_HTTP( l_server ))){
                    log_it(L_CRITICAL,"Can't init CDB module");
                    return -3;
                }else{
                    log_it(L_NOTICE, "Central DataBase (CDB) is initialized");
                }
            }
#endif

	        // Handshake URL
	        enc_http_add_proc( DAP_HTTP(l_server), ENC_HTTP_URL );

	        // Streaming URLs
	        dap_stream_add_proc_http( DAP_HTTP(l_server), STREAM_URL );
	        dap_stream_ctl_add_proc( DAP_HTTP(l_server), STREAM_CTL_URL );

            const char *str_start_mempool = dap_config_get_item_str( g_config, "mempool", "accept" );
	        if ( str_start_mempool && !strcmp(str_start_mempool, "true")) {
	                dap_chain_mempool_add_proc(DAP_HTTP(l_server), MEMPOOL_URL);
	        }

	        // Built in WWW server

	        if (  dap_config_get_item_bool_default(g_config,"www","enabled",false)  ){
	                dap_http_folder_add( DAP_HTTP(l_server), "/",
	                                dap_config_get_item_str(g_config,
                                                                "resources",
                                                                "www_root") );
	        }

		}
    } else
        log_it( L_INFO, "No enabled server, working in client mode only" );

    if (dap_config_get_item_bool_default(g_config, "dns_server", "enabled", false))
    {
        // DNS server start
        bool bootstrap_balancer_enabled = dap_config_get_item_bool_default(g_config, "dns_server", "bootstrap_balancer", false);
        log_it(L_DEBUG, "config dns_server->bootstrap_balancer = \"%u\" ", bootstrap_balancer_enabled);
        if (bootstrap_balancer_enabled) {
            dap_dns_server_start(l_events, dap_config_get_item_uint16_default(g_config, "dns_server", "bootstrap_balancer_port", DNS_LISTEN_PORT));
        }
    }

//Init python plugins
#ifdef DAP_SUPPORT_PYTHON_PLUGINS
    log_it(L_NOTICE, "Loading python plugins");
    dap_plugins_python_app_content_init(l_server);
    dap_chain_plugins_init(g_config);
#endif

    rc = dap_events_wait(l_events);
    log_it( rc ? L_CRITICAL : L_NOTICE, "Server loop stopped with return code %d", rc );
    // Deinit modules

//failure:

//    #ifdef DAP_SUPPORT_PYTHON_PLUGINS
//        dap_chain_plugins_deinit();
//    #endif
    dap_dns_server_stop();
	dap_stream_deinit();
	dap_stream_ctl_deinit();
	dap_http_folder_deinit();
	dap_http_deinit();
	if (bServerEnabled) dap_server_deinit();
	dap_enc_ks_deinit();
    dap_chain_node_mempool_autoproc_deinit();
    dap_chain_net_srv_xchange_deinit();
    dap_chain_net_srv_stake_pos_delegate_deinit();
    dap_chain_net_srv_stake_lock_deinit();
    dap_chain_net_deinit();
#ifdef DAP_MODULES_DYNAMIC
    dap_modules_dynamic_close_cdb();
#endif
    dap_chain_global_db_deinit();
    dap_chain_deinit();
	dap_config_close( g_config );
    dap_interval_timer_deinit();
	dap_common_deinit();

	return rc * 10;
}

static struct option long_options[] = {

	{ "stop", 0, NULL, 0 },
	{ NULL,   0, NULL, 0 } // must be a last element
};

void events_init()
{
    // change to dap_config_get_item_int_default when it's will be possible
    size_t l_thread_cnt = 0;

    const char* s_thrd_cnt = dap_config_get_item_str(g_config, "resources", "threads_cnt");
    if (s_thrd_cnt != NULL)
        l_thread_cnt = (size_t)atoi(s_thrd_cnt);

    if (!l_thread_cnt) {
#ifndef _WIN32
        l_thread_cnt = (size_t)sysconf(_SC_NPROCESSORS_ONLN);
#else
        SYSTEM_INFO si;
        GetSystemInfo(&si);
        l_thread_cnt = si.dwNumberOfProcessors;
#endif
        // New event loop init
        dap_events_init(0, 0);
}
    else {
        // New event loop init
        dap_events_init(l_thread_cnt, 0);
    }
    return;
}

#ifndef _WIN32
void parse_args( int argc, const char **argv ) {
	int opt, option_index = 0, is_daemon = 0;
	while ( (opt = getopt_long(argc, (char *const *)argv, "D0",
                              long_options, &option_index)) != -1) {
	    switch ( opt ) {

	    case 0: // --stop
    	{
            pid_t pid = get_pid_from_file(s_pid_file_path);

	    	if ( pid == 0 ) {
	        	log_it( L_ERROR, "Can't read pid from file" );
	        	exit( -20 );
	      	}

	    	if ( kill_process(pid) ) {
	        	log_it( L_INFO, "Server successfully stopped" );
	        	exit( 0 );
	      	}

	    	log_it( L_WARNING, "Server not stopped. Maybe he is not running now?" );
	    	exit( -21 );
	    }

    	case 'D':
    	{
        	log_it( L_INFO, "Daemonize server starting..." );
        	exit_if_server_already_running( );
        	is_daemon = 1;
        	daemonize_process( );
        	break;
      	}

        default:
        log_it( L_WARNING, "Unknown option from command line" );
		}
	}

	if( !is_daemon )
		exit_if_server_already_running( );
}
#endif

void exit_if_server_already_running(void) {
#ifdef _WIN32
    hLocalEv = CreateEventA(NULL, FALSE, FALSE, "Local\\cellframe-node");
    if (GetLastError() == ERROR_ALREADY_EXISTS) {
#else
    pid_t l_pid = get_pid_from_file(s_pid_file_path);
    if (l_pid && is_process_running(l_pid)) {
#endif
        log_it(L_ERROR, "Running more than one instance of dap_server is not allowed");
		exit( -2 );
	}
}
<|MERGE_RESOLUTION|>--- conflicted
+++ resolved
@@ -339,13 +339,10 @@
         return -71;
     }
 
-<<<<<<< HEAD
 	if (dap_chain_ledger_verificators_init() == false) {
 		log_it(L_CRITICAL, "Can't init ledger verificators");
 		return -72;
 	}
-=======
->>>>>>> 810fbe5c
 
     if( dap_chain_net_init() !=0){
         log_it(L_CRITICAL,"Can't init dap chain network module");
