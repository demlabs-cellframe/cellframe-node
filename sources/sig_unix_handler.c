--- conflicted
+++ resolved
@@ -5,7 +5,6 @@
 #include "dap_common.h"
 #include "dap_events.h"
 #include "dap_chain_global_db.h"
-//#include "dap_chain_plugins.h"
 #include "dap_chain_node.h"
 #include "dap_chain_net_srv_xchange.h"
 #include "dap_chain_net_srv_stake.h"
@@ -62,16 +61,7 @@
     exit(0);
 }
 
-<<<<<<< HEAD
-int sig_unix_handler_init(const char *pid_path) {
-    l_pid_path = strdup(pid_path);
-    struct sigaction new_action={0}, old_action={0};
-    new_action.sa_handler = sig_exit_handler;
-    new_action.sa_flags = 0;
-    sigaction(SIGTERM, &new_action, &old_action);
-    sigaction(SIGINT, &new_action, &old_action);
-    sigaction(SIGHUP, &new_action, &old_action);
-=======
+
 int sig_unix_handler_init(const char *a_pid_path) 
 {
     //char * l_pid_dir = dap_path_get_dirname(a_pid_path);
@@ -88,8 +78,6 @@
     signal(SIGTERM, sig_exit_handler);
     signal(SIGQUIT, sig_exit_handler);
     signal(SIGTSTP, sig_exit_handler);
-
->>>>>>> 9f5ec202
     return 0;
 }
 
