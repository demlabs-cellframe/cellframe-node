--- conflicted
+++ resolved
@@ -412,7 +412,6 @@
     }
 #endif
 
-<<<<<<< HEAD
     dap_chain_net_load_all();
 
     if( dap_chain_wallet_cache_init() ) {
@@ -420,14 +419,10 @@
         return -61;
     }
 
-=======
->>>>>>> eaefbfa7
     if ( dap_chain_node_cli_init(g_config) ) {
         log_it( L_CRITICAL, "Can't init server for console" );
         return -11;
     }
-
-    dap_chain_net_load_all();
 
     log_it(L_INFO, "Automatic mempool processing %s",
            dap_chain_node_mempool_autoproc_init() ? "enabled" : "disabled");
