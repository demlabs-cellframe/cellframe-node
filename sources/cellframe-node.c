--- conflicted
+++ resolved
@@ -423,14 +423,11 @@
 
     dap_chain_net_load_all();
 
-<<<<<<< HEAD
-=======
     if( dap_chain_wallet_cache_init() ) {
         log_it(L_CRITICAL,"Can't init dap chain wallet module");
         return -61;
     }
 
->>>>>>> 25bf523e
     log_it(L_INFO, "Automatic mempool processing %s",
            dap_chain_node_mempool_autoproc_init() ? "enabled" : "disabled");
     
@@ -627,12 +624,7 @@
     FILE *l_pidfile = fopen(a_path, "r");
     if (l_pidfile) {
         pid_t f_pid = 0;
-<<<<<<< HEAD
-        fscanf( l_pidfile, "%d", &f_pid );
-        if (lockf(fileno(l_pidfile), F_TEST, 0) == -1) {
-=======
         if ( fscanf( l_pidfile, "%d", &f_pid ) && lockf(fileno(l_pidfile), F_TEST, 0) == -1 ) {
->>>>>>> 25bf523e
             return log_it(L_ERROR, "Error %d: \"%s\", dap_server is already running with PID %d",
                            errno, dap_strerror(errno), f_pid), 1;
         }
