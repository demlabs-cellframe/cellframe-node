--- conflicted
+++ resolved
@@ -412,6 +412,11 @@
     }
 #endif
 
+    if ( dap_chain_node_cli_init(g_config) ) {
+        log_it( L_CRITICAL, "Can't init server for console" );
+        return -11;
+    }
+
     dap_chain_net_load_all();
 
     if( dap_chain_wallet_cache_init() ) {
@@ -419,21 +424,6 @@
         return -61;
     }
 
-    if ( dap_chain_node_cli_init(g_config) ) {
-        log_it( L_CRITICAL, "Can't init server for console" );
-        return -11;
-    }
-
-<<<<<<< HEAD
-=======
-    dap_chain_net_load_all();
-
-    if( dap_chain_wallet_cache_init() ) {
-        log_it(L_CRITICAL,"Can't init dap chain wallet module");
-        return -61;
-    }
-
->>>>>>> 25bf523e
     log_it(L_INFO, "Automatic mempool processing %s",
            dap_chain_node_mempool_autoproc_init() ? "enabled" : "disabled");
     
