--- conflicted
+++ resolved
@@ -423,8 +423,8 @@
         log_it(L_CRITICAL,"Can't init dap chain wallet module");
         return -61;
     }
-
-<<<<<<< HEAD
+    dap_chain_net_load_all();
+
     if( dap_chain_net_srv_order_init() )
         return -67;
 
@@ -437,9 +437,7 @@
         log_it( L_CRITICAL, "Can't init gdb clean and pin" );
         return -133;
     }
-=======
-    dap_chain_net_load_all();
->>>>>>> 7f2bea77
+
 
     log_it(L_INFO, "Automatic mempool processing %s",
            dap_chain_node_mempool_autoproc_init() ? "enabled" : "disabled");
