/*
 * Authors:
 * Dmitriy A. Gerasimov <kahovski@gmail.com>
 * DeM Labs Ltd.   https://demlabs.net
 * CellFrame         https://cellframe.net
 * Copyright  (c) 2017-2020
 * All rights reserved.

 This file is part of DAP (Distributed Applications Platform) the open source project

    DAP (Distributed Applications Platform) is free software: you can redistribute it and/or modify
    it under the terms of the GNU General Public License as published by
    the Free Software Foundation, either version 3 of the License, or
    (at your option) any later version.

    DAP is distributed in the hope that it will be useful,
    but WITHOUT ANY WARRANTY; without even the implied warranty of
    MERCHANTABILITY or FITNESS FOR A PARTICULAR PURPOSE.  See the
    GNU General Public License for more details.

    You should have received a copy of the GNU General Public License
    along with any DAP based project.  If not, see <http://www.gnu.org/licenses/>.
*/

#include "dap_strfuncs.h"
#include <stdlib.h>
#include <stdio.h>
#include <time.h>
#include <stdlib.h>
#include <stddef.h>
#include <stdint.h>
#include <unistd.h>
#include <sys/types.h>
#include <getopt.h>
#include <signal.h>
#include <errno.h>
#include <unistd.h>

#ifdef _WIN32
#include <winsock2.h>
#include <windows.h>
#include <mswsock.h>
#include <ws2tcpip.h>
#include <io.h>
#include <pthread.h>
#include "userenv.h"

#endif

#define LOG_TAG "main"

#ifndef _WIN32
  #include "sig_unix_handler.h"
#else
    #include "sig_win32_handler.h"
    #include "registry.h"
    void  S_SetExceptionFilter( void );
#endif
#include "dap_common.h"
#include "dap_config.h"
#include "dap_server.h"
#include "dap_notify_srv.h"
#include "dap_http_server.h"
#include "dap_http_folder.h"
#include "dap_chain_node_dns_client.h"
#include "dap_chain_node_dns_server.h"
#include "dap_chain_net_balancer.h"
#include "dap_chain_net_node_list.h"

#ifdef DAP_MODULES_DYNAMIC
#include "dap_modules_dynamic_cdb.h"
#endif

#include "dap_events.h"
#include "dap_enc.h"
#include "dap_enc_ks.h"
#include "dap_enc_http.h"

#include "dap_chain.h"
#include "dap_chain_wallet.h"

#include "dap_chain_cs_blocks.h"
#include "dap_chain_cs_dag.h"
#include "dap_chain_cs_dag_poa.h"
#include "dap_chain_cs_none.h"
#include "dap_chain_cs_esbocs.h"

//#include "dap_chain_bridge.h"
//#include "dap_chain_bridge_btc.h"

#include "dap_chain_net.h"
#include "dap_chain_net_srv.h"
#include "dap_chain_net_srv_geoip.h"

#if defined(DAP_OS_DARWIN) || ( defined(DAP_OS_LINUX) && ! defined (DAP_OS_ANDROID))
#include "dap_chain_net_srv_vpn.h"
#include "dap_chain_net_vpn_client.h"
#endif

#include "dap_global_db.h"
#include "dap_chain_mempool.h"
#include "dap_chain_node.h"
#include "dap_chain_node_cli.h"

#include "dap_stream.h"
#include "dap_stream_ctl.h"
#include "dap_chain_net_srv_order.h"
#include "dap_chain_net_srv_xchange.h"
#include "dap_chain_net_srv_voting.h"
#include "dap_chain_net_srv_bridge.h"
#include "dap_chain_net_srv_stake_pos_delegate.h"
#include "dap_chain_net_srv_stake_lock.h"
#include "dap_chain_net_srv_emit_delegate.h"

#include "dap_chain_wallet_cache.h"

#include "dap_events_socket.h"
#include "dap_client.h"
#include "dap_http_simple.h"
#include "dap_process_manager.h"

#include "dap_file_utils.h"
#include "dap_plugin.h"

#ifdef DAP_SUPPORT_PYTHON_PLUGINS
    #include "dap_chain_plugins.h"
    #include "dap_plugins_python_app_context.h"
#endif

#define MEMPOOL_URL "/mempool"
#define MAIN_URL "/"
const char *dap_node_version();
static int s_proc_running_check(const char *a_path);

#ifdef DAP_OS_ANDROID
#include "dap_app_cli.h"
#include <android/log.h>
#include <jni.h>
#endif

#ifndef BUILD_HASH
#define BUILD_HASH "0000000" // 0000000 means uninitialized
#endif

#ifndef BUILD_TS
#define BUILD_TS "undefined"
#endif

#define NODE_NAME "cellframe-node"

const char *dap_node_version() {
    return "CellframeNode, " DAP_VERSION ", " BUILD_TS ", " BUILD_HASH;
}

void set_global_sys_dir(const char *dir)
{
    g_sys_dir_path = dap_strdup(dir);
}

int main( int argc, const char **argv )
{
    if ( argv[1] && !dap_strcmp("-version", argv[1]) )
        return printf("%s\n", dap_node_version()), 0;
        
    dap_server_t *l_server = NULL; // DAP Server instance
    bool l_debug_mode = true;
    bool bServerEnabled = false;
    int rc = 0;

    dap_set_appname(NODE_NAME);
#if defined(_WIN32) && defined(NDEBUG)
    S_SetExceptionFilter( );
#endif

    // get relative path to config
#if !DAP_OS_ANDROID
    if (argc > 2 && !dap_strcmp("-B" , argv[1]))
        g_sys_dir_path = dap_strdup(argv[2]);
#endif

    if (!g_sys_dir_path) {
#ifdef DAP_OS_WINDOWS
        g_sys_dir_path = dap_strdup_printf("%s/%s", regGetUsrPath(), dap_get_appname());
#elif DAP_OS_MAC
        g_sys_dir_path = dap_strdup_printf("/Library/Application Support/CellframeNode/");
#elif DAP_OS_UNIX
        g_sys_dir_path = dap_strdup_printf("/opt/%s", dap_get_appname());
#endif
    }
    if ( !dap_dir_test(g_sys_dir_path) ) {
        printf("Invalid path \"%s\"", g_sys_dir_path);
        rc = -1;
    } else {
        char l_path[MAX_PATH + 1];
        int pos = snprintf(l_path, sizeof(l_path), "%s/var/log", g_sys_dir_path);
        if ( dap_mkdir_with_parents(l_path) ) {
            printf("Can't create directory %s, error %d", l_path, errno);
            rc = -2;
        } else {
            snprintf(l_path + pos, sizeof(l_path) - pos, "/%s.log", dap_get_appname());
            if ( dap_common_init(dap_get_appname(), l_path) ) {
                printf("Fatal Error: Can't init common functions module");
                rc = -3;
            } else {
#if defined (DAP_DEBUG) || !defined(DAP_OS_WINDOWS)
                dap_log_set_external_output(LOGGER_OUTPUT_STDOUT, NULL);
#else
                dap_log_set_external_output(LOGGER_OUTPUT_NONE, NULL);
#endif
#ifdef DAP_OS_ANDROID
                dap_log_set_external_output(LOGGER_OUTPUT_ALOG, "NativeCellframeNode");
#endif
                log_it(L_DEBUG, "Use main path: %s", g_sys_dir_path);
                snprintf(l_path, sizeof(l_path), "%s/etc", g_sys_dir_path);
                if ( dap_config_init(l_path) ) {
                    log_it( L_CRITICAL,"Can't init general config \"%s/%s.cfg\"\n", l_path, NODE_NAME );
                    rc = -4;
                }
            }
        }
    }
    if ( rc )
        return DAP_DELETE(g_sys_dir_path), rc;

    if (!( g_config = dap_config_open(dap_get_appname()) ))
        return log_it( L_CRITICAL,"Can't open general config %s.cfg", dap_get_appname() ), DAP_DELETE(g_sys_dir_path), -5;
#ifndef DAP_OS_WINDOWS
    char l_default_dir[MAX_PATH + 1];
    snprintf(l_default_dir, MAX_PATH + 1, "%s/tmp", g_sys_dir_path);
    char *l_pid_file_path = dap_config_get_item_str_path_default(g_config,  "resources", "pid_path", l_default_dir);
    int l_pid_check = s_proc_running_check(l_pid_file_path);
    DAP_DELETE(l_pid_file_path);
    if (l_pid_check)
        return 2;
#else
    if ( s_proc_running_check("DAP_CELLFRAME_NODE_74E9201D33F7F7F684D2FEF1982799A79B6BF94"
                              "B568446A8D1DE947B00E3C75060F3FD5BF277592D02F77D7E50935E56") )
        return DAP_DELETE(g_sys_dir_path), 2;
#endif

    log_it(L_DEBUG, "Parsing command line args");

    l_debug_mode = dap_config_get_item_bool_default( g_config,"general","debug_mode", false );

    if ( l_debug_mode )
        log_it( L_ATT, "*** DEBUG MODE ***" );
    else
       log_it( L_ATT, "*** NORMAL MODE ***" );

    dap_log_level_set( l_debug_mode ? L_DEBUG : L_NOTICE );

    log_it( L_DAP, "*** CellFrame Node version: %s ***", DAP_VERSION );
    
    if ( dap_config_get_item_bool_default(g_config, "log", "rotate_enabled", false) ) {
        size_t  l_timeout_minutes   = dap_config_get_item_int64(g_config, "log", "rotate_timeout"),
                l_max_file_size     = dap_config_get_item_int64(g_config, "log", "rotate_size");
        log_it(L_NOTICE, "Log rotation every %lu min enabled, max log file size %lu MB",
                         l_timeout_minutes, l_max_file_size);
        dap_common_enable_cleaner_log(l_timeout_minutes * 60000, l_max_file_size);
    }

    if ( dap_enc_init() != 0 ){
        log_it( L_CRITICAL, "Can't init encryption module" );
        return -56;
    }
    // change to dap_config_get_item_int_default when it's will be possible
    uint32_t l_thread_cnt = dap_config_get_item_int32_default(g_config, "resources", "threads_cnt", 0);
    // New event loop init
    dap_events_init(l_thread_cnt, 0);
    dap_events_start();

    bServerEnabled = dap_config_get_item_bool_default( g_config, "server", "enabled", false );

    if ( bServerEnabled && dap_server_init() != 0 ) {
        log_it( L_CRITICAL, "Can't init socket server module" );
        return -4;
    }

    if ( dap_http_init() != 0 ) {
        log_it( L_CRITICAL, "Can't init http server module" );
        return -5;
    }

#if !DAP_OS_ANDROID
    if ( dap_http_folder_init() != 0 ){
        log_it( L_CRITICAL, "Can't init http server module" );
        return -55;
    }
#endif
    
    if ( dap_http_simple_module_init() != 0 ) {
        log_it(L_CRITICAL,"Can't init http simple module");
        return -9;
    }

    if ( enc_http_init() != 0 ) {
        log_it( L_CRITICAL, "Can't init encryption http session storage module" );
        return -81;
    }

    if ( dap_stream_init(g_config) != 0 ) {
        log_it( L_CRITICAL, "Can't init stream server module" );
        return -82;
    }

    if ( dap_stream_ctl_init() != 0 ){
        log_it( L_CRITICAL, "Can't init stream control module" );
        return -83;
    }

    dap_client_init();

    // Create and init notify server
    if ( dap_notify_server_init() != 0 ){
        log_it( L_ERROR, "Can't init notify server module" );
    }

    if ( dap_global_db_init() != 0 ) {
        log_it( L_CRITICAL, "Can't init global db module" );
        return -58;
    }

    if ( dap_datum_mempool_init() ) {
        log_it( L_CRITICAL, "Can't init mempool module" );
        return -59;
    }

    if( dap_chain_init() ) {
        log_it(L_CRITICAL,"Can't init dap chain modules");
        return -60;
    }

    if (dap_chain_net_srv_stake_pos_delegate_init()) {
        log_it(L_ERROR, "Can't start delegated PoS stake service");
    }

    if( dap_chain_cs_dag_init() ) {
        log_it(L_CRITICAL,"Can't init dap chain dag consensus module");
        return -62;
    }

    if( dap_chain_cs_dag_poa_init() ) {
        log_it(L_CRITICAL,"Can't init dap chain dag consensus PoA module");
        return -63;
    }

    if( dap_chain_cs_blocks_init() ) {
        log_it(L_CRITICAL,"Can't init dap chain blocks consensus module");
        return -62;
    }

    if( dap_chain_cs_esbocs_init() ){
        log_it(L_CRITICAL,"Can't init enhanced stake-based blocks operating consensus module");
        return -69;
    }

    if( dap_nonconsensus_init() ) {
        log_it(L_CRITICAL, "Can't init nonconsensus chain module");
        return -71;
    }

    if( dap_chain_net_init() ){
        log_it(L_CRITICAL,"Can't init dap chain network module");
        return -65;
    }

    if( dap_chain_wallet_init() ) {
        log_it(L_CRITICAL,"Can't init dap chain wallet module");
        return -61;
    }

    if( dap_chain_net_srv_init() ){
        log_it(L_CRITICAL,"Can't init dap chain network service module");
        return -66;
    }

    if( dap_chain_net_srv_order_init() )
        return -67;

    if (dap_chain_net_srv_xchange_init()) {
        log_it(L_ERROR, "Can't provide exchange capability");
    }

    if (dap_chain_net_srv_voting_init()) {
        log_it(L_ERROR, "Can't provide voting capability");
    }
    
    if (dap_chain_net_srv_bridge_init()) {
        log_it(L_ERROR, "Can't provide bridge capability");
    }
    
    if (dap_chain_net_srv_stake_lock_init()) {
        log_it(L_ERROR, "Can't start stake lock service");
    }

    if (dap_chain_net_srv_emit_delegate_init()) {
        log_it(L_ERROR, "Can't start stake lock service");
    }
#ifndef _WIN32
#   if !DAP_OS_ANDROID
    if( dap_chain_net_srv_vpn_pre_init() ){
        log_it(L_ERROR, "Can't pre-init vpn service");
    }
#   endif
    if (sig_unix_handler_init(dap_config_get_item_str_default(g_config,
                                                              "resources",
                                                              "pid_path",
                                                              "/tmp")) != 0) {
        log_it(L_CRITICAL,"Can't init sig unix handler module");
        return -12;
    }
#else
    if ( sig_win32_handler_init( NULL ) ) {
        log_it( L_CRITICAL,"Can't init sig win32 handler module" );
        return -12;
    }
#endif

    if ( dap_chain_node_cli_init(g_config) ) {
        log_it( L_CRITICAL, "Can't init server for console" );
        return -11;
    }

<<<<<<< HEAD
=======
    
>>>>>>> 7f2bea77
    if( dap_chain_wallet_cache_init() ) {
        log_it(L_CRITICAL,"Can't init dap chain wallet module");
        return -61;
    }
    
    dap_chain_net_load_all();



    dap_chain_net_load_all();

    log_it(L_INFO, "Automatic mempool processing %s",
           dap_chain_node_mempool_autoproc_init() ? "enabled" : "disabled");
    
    uint16_t l_listen_addrs_count = 0;
    if ( bServerEnabled )
        l_server = dap_http_server_new("server", dap_get_appname());

    if ( l_server ) { // If listener server is initialized
        // Handshake URL
        enc_http_add_proc( DAP_HTTP_SERVER(l_server), "/"DAP_UPLINK_PATH_ENC_INIT );

        // Streaming URLs
        dap_stream_add_proc_http( DAP_HTTP_SERVER(l_server), "/"DAP_UPLINK_PATH_STREAM );
        dap_stream_ctl_add_proc( DAP_HTTP_SERVER(l_server), "/"DAP_UPLINK_PATH_STREAM_CTL );

        const char *str_start_mempool = dap_config_get_item_str( g_config, "mempool", "accept" );
        if ( str_start_mempool && !strcmp(str_start_mempool, "true")) {
            dap_chain_mempool_add_proc(DAP_HTTP_SERVER(l_server), MEMPOOL_URL);
        }

        // Built in WWW server
#if !DAP_OS_ANDROID
        if (  dap_config_get_item_bool_default(g_config,"www","enabled",false)  ){
                dap_http_folder_add( DAP_HTTP_SERVER(l_server), "/",
                                dap_config_get_item_str(g_config,
                                                            "resources",
                                                            "www_root") );
        }
#endif
        dap_server_set_default(l_server);
        dap_http_simple_proc_add(DAP_HTTP_SERVER(l_server), "/"DAP_UPLINK_PATH_NODE_LIST, 2048, dap_chain_net_node_check_http_issue_link);
        if ( dap_config_get_item_bool_default(g_config, "bootstrap_balancer", "http_server", false) ) {
            log_it(L_DEBUG, "HTTP balancer enabled");
            dap_http_simple_proc_add(DAP_HTTP_SERVER(l_server), "/"DAP_UPLINK_PATH_BALANCER,
                                     DAP_BALANCER_MAX_REPLY_SIZE, dap_chain_net_balancer_http_issue_link);
        }
        if ( dap_config_get_item_bool_default(g_config, "bootstrap_balancer", "dns_server", false) ) {
            log_it(L_DEBUG, "DNS balancer enabled");
            dap_dns_server_start("bootstrap_balancer");
        }
    } else
        log_it( L_INFO, "No enabled server, working in client mode only" );

#if defined(DAP_OS_DARWIN) || ( defined(DAP_OS_LINUX) && ! defined (DAP_OS_ANDROID))
    // vpn server
    if(dap_config_get_item_bool_default(g_config, "srv_vpn", "enabled", false)) {
        if(dap_chain_net_srv_vpn_init(g_config) != 0) {
            log_it(L_ERROR, "Can't init dap chain network service vpn module");
            return -70;
        }
    }
    // vpn client
    if(dap_chain_net_vpn_client_init(g_config) != 0) {
        log_it(L_ERROR, "Can't init dap chain network service vpn client");
        return -72;
    }

    if(dap_config_get_item_bool_default(g_config, "srv_vpn", "geoip_enabled", false)) {
        if(chain_net_geoip_init(g_config) != 0) {
            log_it(L_CRITICAL, "Can't init geoip module");
            return -73;
        }
    }
#endif

    if(dap_config_get_item_bool_default(g_config,"plugins","enabled",false)){
#ifdef DAP_OS_WINDOWS
        char * l_plugins_path_default = dap_strdup_printf("%s/var/lib/plugins/", g_sys_dir_path);
#else
        char * l_plugins_path_default = dap_strdup_printf("%s/var/lib/plugins", g_sys_dir_path);
#endif
        int rc_plugin_init = 0;
        rc_plugin_init = dap_plugin_init( dap_config_get_item_str_default(g_config, "plugins", "path", l_plugins_path_default) );
        if (rc_plugin_init) {
            log_it(L_ERROR, "The initial initialization for working with manifests and binary plugins failed. Error code %d", rc_plugin_init);    
            DAP_DELETE(l_plugins_path_default);
        } else {
            DAP_DELETE(l_plugins_path_default);
#ifdef DAP_SUPPORT_PYTHON_PLUGINS
            //Init python plugins
            log_it(L_NOTICE, "Loading python plugins");
            dap_plugins_python_app_content_init(l_server);
            rc_plugin_init = dap_chain_plugins_init(g_config);
#endif
            dap_plugin_start_all();

#ifdef DAP_SUPPORT_PYTHON_PLUGINS
            if (!rc_plugin_init) {
                dap_chain_plugins_save_thread(g_config);
            } else {
                log_it(L_ERROR, "Failed to initialize python-cellframe plugins. Error code %d", rc_plugin_init);
            }
#endif
        }
    }
    dap_chain_net_try_online_all();
    dap_chain_net_announce_addr_all();
    rc = dap_events_wait();
    log_it( rc ? L_CRITICAL : L_NOTICE, "Server loop stopped with return code %d", rc );
    // Deinit modules

//failure:
    if(dap_config_get_item_bool_default(g_config,"plugins","enabled",false)){
        dap_plugin_stop_all();
        dap_plugin_deinit();
    }

    dap_dns_server_stop();
    dap_stream_deinit();
    dap_stream_ctl_deinit();
#if !DAP_OS_ANDROID
    dap_http_folder_deinit();
#endif
    dap_http_deinit();
    if (bServerEnabled) dap_server_deinit();
    dap_enc_ks_deinit();
    dap_chain_node_mempool_autoproc_deinit();
    dap_chain_net_srv_xchange_deinit();
    dap_chain_net_srv_stake_pos_delegate_deinit();
    dap_chain_net_srv_stake_lock_deinit();
    dap_chain_net_srv_bridge_deinit();
    dap_chain_net_srv_voting_deinit();
    dap_chain_net_deinit();
    dap_global_db_deinit();
    dap_chain_deinit();
    dap_config_close( g_config );
    dap_interval_timer_deinit();
    dap_common_deinit();

    return rc * 10;
}

static struct option long_options[] = {

    { "stop", 0, NULL, 0 },
    { NULL,   0, NULL, 0 } // must be a last element
};

/*void parse_args( int argc, const char **argv ) {

    int opt, option_index = 0, is_daemon = 0;

    while ( (opt = getopt_long(argc, (char *const *)argv, "D0",
                              long_options, &option_index)) != -1) {
        switch ( opt ) {

        case 0: // --stop
        {
#ifndef DAP_OS_WINDOWS
            pid_t pid = get_pid_from_file(s_pid_file_path);

            if ( pid == 0 ) {
                log_it( L_ERROR, "Can't read pid from file" );
                exit( -20 );
            }

            if ( kill_process(pid) ) {
                log_it( L_INFO, "Server successfully stopped" );
                exit( 0 );
            }

            log_it( L_WARNING, "Server not stopped. Maybe he is not running now?" );
            exit( -21 );
#else
    // TODO OpenEvent + SetEvent
                exit (-22);
#endif

        }

        case 'D':
        {
            log_it( L_INFO, "Daemonize server starting..." );
            //exit_if_server_already_running( );
            is_daemon = 1;
            daemonize_process( );
            break;
        }

        default:
        log_it( L_WARNING, "Unknown option from command line" );
        }
    }

    //if( !is_daemon )
    //    exit_if_server_already_running( );
}*/

int s_proc_running_check(const char *a_path) {
#ifdef DAP_OS_WINDOWS
    CreateEvent(0, TRUE, FALSE, a_path);
    return GetLastError() == ERROR_ALREADY_EXISTS ? ( log_it(L_ERROR, "dap_server is already running"), 1 ) : 0;
#else
    FILE *l_pidfile = fopen(a_path, "r");
    if (l_pidfile) {
        pid_t f_pid = 0;
        if ( fscanf( l_pidfile, "%d", &f_pid ) && lockf(fileno(l_pidfile), F_TEST, 0) == -1 ) {
            return log_it(L_ERROR, "Error %d: \"%s\", dap_server is already running with PID %d",
                           errno, dap_strerror(errno), f_pid), 1;
        }
        else
            l_pidfile = freopen(a_path, "w", l_pidfile);
    } else
        l_pidfile = fopen(a_path, "w");
    
    if (!l_pidfile)
        return log_it(L_ERROR, "Can't open file %s for writing, error %d: %s", 
                                a_path, errno, dap_strerror(errno)), 2;
    fprintf(l_pidfile, "%d", getpid());
    fflush(l_pidfile);
    return lockf(fileno(l_pidfile), F_TLOCK, sizeof(pid_t));
#endif
}<|MERGE_RESOLUTION|>--- conflicted
+++ resolved
@@ -421,19 +421,12 @@
         return -11;
     }
 
-<<<<<<< HEAD
-=======
-    
->>>>>>> 7f2bea77
+    
     if( dap_chain_wallet_cache_init() ) {
         log_it(L_CRITICAL,"Can't init dap chain wallet module");
         return -61;
     }
     
-    dap_chain_net_load_all();
-
-
-
     dap_chain_net_load_all();
 
     log_it(L_INFO, "Automatic mempool processing %s",
