--- conflicted
+++ resolved
@@ -419,15 +419,14 @@
 
     dap_chain_net_load_all();
 
-<<<<<<< HEAD
+    if( dap_chain_wallet_cache_init() ) {
+        log_it(L_CRITICAL,"Can't init dap chain wallet module");
+        return -61;
+    }
+
     if (dap_global_db_clean_init()) {
         log_it( L_CRITICAL, "Can't init gdb clean and pin" );
         return -33;
-=======
-    if( dap_chain_wallet_cache_init() ) {
-        log_it(L_CRITICAL,"Can't init dap chain wallet module");
-        return -61;
->>>>>>> 25bf523e
     }
 
     log_it(L_INFO, "Automatic mempool processing %s",
