--- conflicted
+++ resolved
@@ -160,13 +160,7 @@
         /* Remove leading and trailing whitespace from the line.
          Then, if there is anything left, add it to the history list
          and execute it. */
-<<<<<<< HEAD
-        //s = rl_stripwhite(line);
         s = dap_strstrip(line);
-=======
-        s = dap_strstrip(line);
-
->>>>>>> 3ef1946c
         if(*s)
         {
             add_history(s);
