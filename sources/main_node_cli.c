--- conflicted
+++ resolved
@@ -43,13 +43,8 @@
 #include <jni.h>
 #endif
 
-<<<<<<< HEAD
-#include "dap_defines.h"
-
 #define NODE_NAME "cellframe-node"
 
-=======
->>>>>>> b771fa90
 static dap_app_cli_connect_param_t *cparam;
 static const char *listen_socket = NULL;
 
