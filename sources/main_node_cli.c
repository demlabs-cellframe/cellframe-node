--- conflicted
+++ resolved
@@ -206,11 +206,7 @@
     cparam = node_cli_connect();
     if(!cparam)
     {
-<<<<<<< HEAD
         printf("Can't connected to " DAP_APP_NAME "\n");
-=======
-        printf("Can't connected to cellframe-node\n");
->>>>>>> c0d9eb44
         exit(-1);
     }
 
