/*
 * Authors:
 * Dmitriy A. Gearasimov <kahovski@gmail.com>
 * DeM Labs Inc.   https://demlabs.net
 * DeM Labs Open source community https://github.com/demlabsinc
 * Copyright  (c) 2017-2019
 * All rights reserved.

 This file is part of DAP (Deus Applications Prototypes) the open source project

 DAP (Deus Applicaions Prototypes) is free software: you can redistribute it and/or modify
 it under the terms of the GNU General Public License as published by
 the Free Software Foundation, either version 3 of the License, or
 (at your option) any later version.

 DAP is distributed in the hope that it will be useful,
 but WITHOUT ANY WARRANTY; without even the implied warranty of
 MERCHANTABILITY or FITNESS FOR A PARTICULAR PURPOSE.  See the
 GNU General Public License for more details.

 You should have received a copy of the GNU General Public License
 along with any DAP based project.  If not, see <http://www.gnu.org/licenses/>.
 */

#include <stddef.h>
#include <stdio.h>
#include <stdlib.h>
#include <string.h>

//#include "dap_client.h"
#include "dap_common.h"
#include "dap_chain_node_cli.h"
#include "main_node_cli.h"
#include "main_node_cli_net.h"
#include "main_node_cli_shell.h"

#ifdef _WIN32
#include "registry.h"
#endif

#include "dap_defines.h"

static connect_param *cparam;

/**
 * split string to argc and argv
 */
static char** split_word(char *line, int *argc)
{
    if(!line)
    {
        if(argc)
            *argc = 0;
        return NULL ;
    }
    char **argv = calloc(sizeof(char*), strlen(line));
    int n = 0;
    char *s, *start = line;
    size_t len = strlen(line);
    for(s = line; s <= line + len; s++) {
        if(whitespace(*s)) {
            *s = '\0';
            argv[n] = start;
            s++;
            // miss spaces
            for(; whitespace(*s); s++)
                ;
            start = s;
            n++;
        }
    }
    // last param
    if(len) {
        argv[n] = start;
        n++;
    }
    if(argc)
        *argc = n;
    return argv;
}

/*
 * Execute a command line.
 */
int execute_line(char *line)
{
    register int i;
    dap_chain_node_cmd_item_t *command;
    char *word;

    /* Isolate the command word. */
    i = 0;
    while(line[i] && whitespace(line[i]))
        i++;
    word = line + i;

    /*    while(line[i] && !whitespace(line[i]))
     i++;

     if(line[i])
     line[i++] = '\0';

     command = find_command(word);

     if(!command)
     {
     fprintf(stderr, "%s: No such command\n", word);
     return (-1);
     }*/

    /* Get argument to command, if any.
     while(whitespace(line[i]))
     i++;
     word = line + i;*/

    int argc = 0;
    char **argv = split_word(word, &argc);

    // Call the function
    if(argc > 0) {
        cmd_state cmd;
        memset(&cmd, 0, sizeof(cmd_state));
        cmd.cmd_name = (char *) argv[0];
        cmd.cmd_param_count = argc - 1;
        if(cmd.cmd_param_count > 0)
            cmd.cmd_param = (char**) (argv + 1);
        // Send command
        int res = node_cli_post_command(cparam, &cmd);
        return res;
    }
    fprintf(stderr, "No command\n");
    return -1; //((*(command->func))(argc, (const char **) argv, NULL));
}

/**
 * Clear and delete memory of structure cmd_state
 */
void free_cmd_state(cmd_state *cmd) {
    if(!cmd->cmd_param)
        return;
    for(int i = 0; i < cmd->cmd_param_count; i++)
            {
        DAP_DELETE(cmd->cmd_param[i]);
    }
    DAP_DELETE(cmd->cmd_res);
    DAP_DELETE(cmd);
}

/**
 *  Read and execute commands until EOF is reached.  This assumes that
 *  the input source has already been initialized.
 */
int shell_reader_loop()
{
    char *line, *s;

    rl_initialize(); /* Bind our completer. */
    int done = 0;
    // Loop reading and executing lines until the user quits.
    for(; done == 0;) {
        // Read a line of input
        line = rl_readline("> ");

        if(!line)
            break;

        /* Remove leading and trailing whitespace from the line.
         Then, if there is anything left, add it to the history list
         and execute it. */
        s = rl_stripwhite(line);

        if(*s)
        {
            add_history(s);
            execute_line(s);
        }

        DAP_DELETE(line);
    }

    return 0;
}

int main(int argc, const char * argv[])
{
#ifdef _WIN32
    dap_sprintf(s_sys_dir_path, "%s/%s", regGetUsrPath(), DAP_APP_NAME);
    l_sys_dir_path_len = strlen(s_sys_dir_path);
#endif

    //    set_default_locale();
    //    command_execution_string = shell_script_filename = (char *) NULL;

    memcpy(s_sys_dir_path + l_sys_dir_path_len, SYSTEM_CONFIGS_DIR, sizeof(SYSTEM_CONFIGS_DIR) );
    dap_common_init( DAP_APP_NAME " Console interface", NULL );
    dap_log_level_set( L_CRITICAL );
    dap_config_init( s_sys_dir_path );
    memset(s_sys_dir_path + l_sys_dir_path_len, '\0', MAX_PATH - l_sys_dir_path_len);

    if((g_config = dap_config_open(DAP_APP_NAME)) == NULL) {
        printf("Can't init general configurations " DAP_APP_NAME ".cfg\n");
        exit(-1);
    }

    // connect to node
    cparam = node_cli_connect();
    if(!cparam)
    {
<<<<<<< HEAD
        printf("Can't connected to cellframe-node\n");
=======
        printf("Can't connected to " DAP_APP_NAME "\n");
>>>>>>> 1ac4e74a
        exit(-1);
    }

    /*{
     printf("start node_cli_post_command()\n");
     cmd_state *cmd = DAP_NEW_Z(cmd_state);
     cmd->cmd_name = "cmd1";
     cmd->cmd_param_count = 2;
     cmd->cmd_param = DAP_NEW_Z_SIZE(char*, cmd->cmd_param_count * sizeof(char*));
     cmd->cmd_param[0] = strdup("t2-t1");
     cmd->cmd_param[1] = strdup("-opt");
     int a = node_cli_post_command(cparam, cmd);
     printf("node_cli_post_command()=%d\n", a);
     free_cmd_state(cmd);
     }*/

    if(argc > 1){
        // Call the function
        //int res = ((*(command->func))(argc - 2, argv + 2));
        cmd_state cmd;
        memset(&cmd, 0, sizeof(cmd_state));
        cmd.cmd_name = strdup(argv[1]);
        cmd.cmd_param_count = argc - 2;
        if(cmd.cmd_param_count > 0)
            cmd.cmd_param = (char**) (argv + 2);
        // Send command
        int res = node_cli_post_command(cparam, &cmd);
        node_cli_disconnect(cparam);
        return res;
    }else{
        // command not found, start interactive shell
        shell_reader_loop();
        node_cli_disconnect(cparam);
    }
    return 0;
}
<|MERGE_RESOLUTION|>--- conflicted
+++ resolved
@@ -206,11 +206,7 @@
     cparam = node_cli_connect();
     if(!cparam)
     {
-<<<<<<< HEAD
-        printf("Can't connected to cellframe-node\n");
-=======
         printf("Can't connected to " DAP_APP_NAME "\n");
->>>>>>> 1ac4e74a
         exit(-1);
     }
 
