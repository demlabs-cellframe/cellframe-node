stages:
    - prepare
    - build
    - test
    - deploy
<<<<<<< HEAD
    - update
=======
>>>>>>> c325d78c

variables:
    GIT_SUBMODULE_STRATEGY: normal


cellframe-node_stretch:
    stage: build
    only:
     - develop
     - master
     - /^release.*$/
     - /^bugfix.*$/
     - /^hotfix.*$/
     - /^feature.*$/
     - /^support.*$/
    tags:
     - cellframe-node
    script: ~/production-docker/integration/gitlab-CI/build_all_handler.sh cellframe-node stretch

cellframe-node_buster:
    stage: build
    only:
     - develop
     - master
     - /^release.*$/
     - /^bugfix.*$/
     - /^hotfix.*$/
     - /^feature.*$/
     - /^support.*$/
    tags:
     - cellframe-node
    script: ~/production-docker/integration/gitlab-CI/build_all_handler.sh cellframe-node buster

cellframe-node_bullseye:
    stage: build
    only:
     - develop
     - master
     - /^release.*$/
     - /^bugfix.*$/
     - /^hotfix.*$/
     - /^feature.*$/
     - /^support.*$/
    tags:
     - cellframe-node
    script: ~/production-docker/integration/gitlab-CI/build_all_handler.sh cellframe-node bullseye

cellframe-node_bionic:
<<<<<<< HEAD
=======
    stage: build
    only:
     - develop
     - master
     - /^release.*$/
     - /^bugfix.*$/
     - /^hotfix.*$/
     - /^feature.*$/
     - /^support.*$/
    tags:
     - cellframe-node
    script: ~/production-docker/integration/gitlab-CI/build_all_handler.sh cellframe-node bionic

cellframe-node_focal:
    stage: build
    only:
     - develop
     - master
     - /^release.*$/
     - /^bugfix.*$/
     - /^hotfix.*$/
     - /^feature.*$/
     - /^support.*$/
    tags:
     - cellframe-node
    script: ~/production-docker/integration/gitlab-CI/build_all_handler.sh cellframe-node focal

cellframe-node_hirsuite:
>>>>>>> c325d78c
    stage: build
    only:
     - develop
     - master
     - /^release.*$/
     - /^bugfix.*$/
     - /^hotfix.*$/
     - /^feature.*$/
     - /^support.*$/
<<<<<<< HEAD
    tags:
     - cellframe-node
    script: ~/production-docker/integration/gitlab-CI/build_all_handler.sh cellframe-node bionic

cellframe-node_focal:
    stage: build
    only:
     - develop
     - master
     - /^release.*$/
     - /^bugfix.*$/
     - /^hotfix.*$/
     - /^feature.*$/
     - /^support.*$/
    tags:
     - cellframe-node
    script: ~/production-docker/integration/gitlab-CI/build_all_handler.sh cellframe-node focal

cellframe-node_hirsuite:
    stage: build
    only:
     - develop
     - master
     - /^release.*$/
     - /^bugfix.*$/
     - /^hotfix.*$/
     - /^feature.*$/
     - /^support.*$/
    tags:
     - cellframe-node
    script: ~/production-docker/integration/gitlab-CI/build_all_handler.sh cellframe-node hirsuite

cellframe-dashboard_update:
    stage: update
    only:
     - master
    tags:
     - cellframe-node
    script: ~/production-docker/integration/gitlab-CI/update_dashboard.sh
=======
    tags:
     - cellframe-node
    script: ~/production-docker/integration/gitlab-CI/build_all_handler.sh cellframe-node hirsuite
>>>>>>> c325d78c
<|MERGE_RESOLUTION|>--- conflicted
+++ resolved
@@ -3,10 +3,7 @@
     - build
     - test
     - deploy
-<<<<<<< HEAD
     - update
-=======
->>>>>>> c325d78c
 
 variables:
     GIT_SUBMODULE_STRATEGY: normal
@@ -55,8 +52,6 @@
     script: ~/production-docker/integration/gitlab-CI/build_all_handler.sh cellframe-node bullseye
 
 cellframe-node_bionic:
-<<<<<<< HEAD
-=======
     stage: build
     only:
      - develop
@@ -66,36 +61,6 @@
      - /^hotfix.*$/
      - /^feature.*$/
      - /^support.*$/
-    tags:
-     - cellframe-node
-    script: ~/production-docker/integration/gitlab-CI/build_all_handler.sh cellframe-node bionic
-
-cellframe-node_focal:
-    stage: build
-    only:
-     - develop
-     - master
-     - /^release.*$/
-     - /^bugfix.*$/
-     - /^hotfix.*$/
-     - /^feature.*$/
-     - /^support.*$/
-    tags:
-     - cellframe-node
-    script: ~/production-docker/integration/gitlab-CI/build_all_handler.sh cellframe-node focal
-
-cellframe-node_hirsuite:
->>>>>>> c325d78c
-    stage: build
-    only:
-     - develop
-     - master
-     - /^release.*$/
-     - /^bugfix.*$/
-     - /^hotfix.*$/
-     - /^feature.*$/
-     - /^support.*$/
-<<<<<<< HEAD
     tags:
      - cellframe-node
     script: ~/production-docker/integration/gitlab-CI/build_all_handler.sh cellframe-node bionic
@@ -134,9 +99,4 @@
      - master
     tags:
      - cellframe-node
-    script: ~/production-docker/integration/gitlab-CI/update_dashboard.sh
-=======
-    tags:
-     - cellframe-node
-    script: ~/production-docker/integration/gitlab-CI/build_all_handler.sh cellframe-node hirsuite
->>>>>>> c325d78c
+    script: ~/production-docker/integration/gitlab-CI/update_dashboard.sh