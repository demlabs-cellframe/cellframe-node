variables:
    GIT_SUBMODULE_STRATEGY: recursive
    GIT_SUBMODULE_UPDATE_FLAGS: --force
    

workflow:
  rules:
    - if: $CI_PIPELINE_SOURCE == "merge_request_event"
    - if: $CI_COMMIT_BRANCH && $CI_OPEN_MERGE_REQUESTS
      when: never
    - if: $CI_COMMIT_BRANCH

stages:
    - test_build
    - diagnostic_builds
    - build
    - post_build
    - publish
    - deploy

.ci-polygon:
  tags:
     - ci-polygon
.ci-ansible:
  tags:
     - ci-ansible

.ci-test:
  tags:
     - ci-test

.build:  
  extends: .ci-polygon
  stage: build
  timeout: 3 hours 30 minutes
  dependencies: []
  interruptible: true
  variables:
    
    PATCH_NUM_MAIN: "${master_PATCH_NUM}"

  rules:
    - if: $CI_COMMIT_REF_NAME =~ /.*$/
      variables:                                   
        DUMMY_VAR_FOR_ALLOW_JOB: "1"
  artifacts:
    paths:
      - build_*/*.deb

.publish:
  extends: .ci-polygon
  image: demlabs/amd64/debian-buster:linuxbuilder
  stage: publish
  before_script: /opt/buildtools/prepare_environment.sh 
  

.deploy:
  extends: .ci-ansible
  stage: deploy
  rules:
    - if: $CI_COMMIT_REF_NAME == "master"
      when: manual
      allow_failure: true

  allow_failure: true

.fill_version_mk: &fill_version_mk
  - PATCH_NUM_VAR_NAME=P_$(echo "${CI_COMMIT_REF_SLUG}" | tr "-" _)_PATCH_NUM
  - echo ${PATCH_NUM_VAR_NAME}
  - 'PATCH_NUM=$(curl -s --header "PRIVATE-TOKEN: ${ACCESS_TOKEN}" "${CI_API_V4_URL}/projects/${CI_PROJECT_ID}/variables/${PATCH_NUM_VAR_NAME}" | jq -r ".value // empty")'
  - echo "Gitlab var patch number for ${PATCH_NUM_VAR_NAME} is ${PATCH_NUM}."
  - '[ -z "${PATCH_NUM}" ] && PATCH_NUM=${PATCH_NUM_MAIN}'
  - source ./version.mk
  - '[ -z "${PATCH_NUM}" ] && PATCH_NUM=${VERSION_PATCH}' 
 
    #re-create version.mk based on current data
  - echo "VERSION_MAJOR=$VERSION_MAJOR" > ./version.mk
  - echo "VERSION_MINOR=$VERSION_MINOR" >> ./version.mk
  - echo "VERSION_PATCH=$PATCH_NUM" >> ./version.mk
  - cat ./version.mk
     #create var
  - 'curl -s --request POST --header "PRIVATE-TOKEN: ${ACCESS_TOKEN}" "${CI_API_V4_URL}/projects/${CI_PROJECT_ID}/variables" --form "key=$PATCH_NUM_VAR_NAME" --form "value=${PATCH_NUM}" || true'
  - 'PIPLINE_NAME="Build $PATCH_NUM: $CI_COMMIT_MESSAGE"'
  - 'curl -H "Job-Token: $CI_JOB_TOKEN" -X PUT --data "name=$PIPLINE_NAME" $CI_API_V4_URL/projects/$CI_PROJECT_ID/pipelines/$CI_PIPELINE_ID/metadata' 

<<<<<<< HEAD
=======
amd64:linux.rwd.bld:
    extends: .build
    stage: test_build

    image: demlabs/debian/amd64:qt5
    before_script: 
      - /opt/buildtools/prepare_environment.sh amd64-linux
      - *fill_version_mk
    script:
      - echo "Do hard work"
      - ./prod_build/build.sh --target linux rwd -DBUILD_WITH_PYTHON_ENV=ON 
      - ./prod_build/pack.sh --target linux rwd
      
autotests:
  extends: .ci-test
  interruptible: true
  stage: diagnostic_builds
  rules:
    - if: $CI_COMMIT_BRANCH == $CI_DEFAULT_BRANCH
      when: always
    - if: $CI_COMMIT_BRANCH != $CI_DEFAULT_BRANCH
      when: manual
      allow_failure: true
  variables:
    GIT_STRATEGY: none
  dependencies:
    - amd64:linux.rwd.bld
  script:
    - /opt/tests-in-docker/artifacts.sh build_*/*.deb

asan_build:
  extends: .build
  stage: diagnostic_builds
  variables:
    DAP_ASAN: "1"
  dependencies:
    - amd64:linux.rwd.bld
  image: demlabs/debian/amd64:qt5
  rules:
   - when: manual
     allow_failure: true
  before_script:
   - /opt/buildtools/prepare_environment.sh arm64-linux
   - *fill_version_mk
  script:
    - ./prod_build/build.sh --target linux rwd 
    - ./prod_build/pack.sh --target linux rwd
    - /opt/buildtools/deploy_files.sh pub_cellframe linux/cellframe-node/$CI_COMMIT_REF_NAME/ build_*/*.deb 

ubsan_build:
  extends: .build
  stage: diagnostic_builds
  variables:
    DAP_UBSAN: "1"
  dependencies:
    - amd64:linux.rwd.bld
  image: demlabs/debian/amd64:qt5
  rules:
   - when: manual
     allow_failure: true
  before_script:
   - /opt/buildtools/prepare_environment.sh arm64-linux
   - *fill_version_mk
  script:
    - ./prod_build/build.sh --target linux rwd 
    - ./prod_build/pack.sh --target linux rwd
    - /opt/buildtools/deploy_files.sh pub_cellframe linux/cellframe-node/$CI_COMMIT_REF_NAME/ build_*/*.deb     

tsan_build:
  extends: .build
  stage: diagnostic_builds
  variables:
    DAP_TSAN: "1"
  dependencies:
    - amd64:linux.rwd.bld
  image: demlabs/debian/amd64:qt5
  rules:
   - when: manual
     allow_failure: true
  before_script:
   - /opt/buildtools/prepare_environment.sh arm64-linux
   - *fill_version_mk
  script:
    - ./prod_build/build.sh --target linux rwd 
    - ./prod_build/pack.sh --target linux rwd
    - /opt/buildtools/deploy_files.sh pub_cellframe linux/cellframe-node/$CI_COMMIT_REF_NAME/ build_*/*.deb 


amd64:linux.rwd:
    extends: .build
    stage: build
    dependencies:
      - amd64:linux.rwd.bld

    image: demlabs/debian/amd64:qt5
    before_script: 
      - /opt/buildtools/prepare_environment.sh amd64-linux
      - *fill_version_mk
    script:
      - echo "Do hard work"
      - /opt/buildtools/deploy_files.sh pub_cellframe linux/cellframe-node/$CI_COMMIT_REF_NAME/ build_*/*.deb
      - /opt/buildtools/deploy_files.sh pub_cellframe linux/cellframe-node/$CI_COMMIT_REF_NAME/ build_*/*.deb --redirect-with-link linux/cellframe-node/$CI_COMMIT_REF_NAME/latest-amd64 --just-redirect
      

amd64:linux.release:
    extends: .build
    image: demlabs/debian/amd64:qt5
    before_script: 
      - /opt/buildtools/prepare_environment.sh amd64-linux
      - *fill_version_mk
    script:
      - echo "Do hard work"
      - ./prod_build/build.sh --target linux release -DBUILD_WITH_PYTHON_ENV=ON 
      - ./prod_build/pack.sh --target linux release
      - /opt/buildtools/deploy_files.sh pub_cellframe linux/cellframe-node/$CI_COMMIT_REF_NAME/ build_*/*.deb 

amd64:windows.rwd:
    extends: .build
    image: demlabs/windows/amd64:qt5
    before_script: 
      - /opt/buildtools/prepare_environment.sh amd64-linux
      - *fill_version_mk
    script:
      - echo "Do hard work"
      - ./prod_build/build.sh --target windows rwd
      - ./prod_build/pack.sh --target windows rwd 
      - /opt/buildtools/deploy_files.sh pub_cellframe windows/cellframe-node/$CI_COMMIT_REF_NAME/ build_*/*.exe 
      - /opt/buildtools/deploy_files.sh pub_cellframe windows/cellframe-node/$CI_COMMIT_REF_NAME/ build_windows_rwd/*.exe --redirect-with-link windows/cellframe-node/$CI_COMMIT_REF_NAME/latest-amd64 --just-redirect
amd64:macos.release:
    extends: .build
    image: demlabs/macos/amd64:qt5
    before_script: 
      - /opt/buildtools/prepare_environment.sh amd64-osx
      - *fill_version_mk
    script:
      - echo "Do hard work"
      - ./prod_build/build.sh --target osx release
      - ./prod_build/pack.sh --target osx release --sign /opt/buildtools/sign/macos/demlabs.sh
      - /opt/buildtools/deploy_files.sh pub_cellframe macos/cellframe-node/$CI_COMMIT_REF_NAME/ build_*/*-signed.pkg --redirect-with-link macos/cellframe-node/$CI_COMMIT_REF_NAME/latest-amd64 
    artifacts:
      paths:
        - build_*/*.pkg
amd64:linux.debug:
    extends: .build
    image: demlabs/debian/amd64:qt5
    before_script: 
      - /opt/buildtools/prepare_environment.sh amd64-linux
      - *fill_version_mk
    script:
      - echo "Do hard work"
      - ./prod_build/build.sh --target linux debug -DBUILD_WITH_PYTHON_ENV=ON 
      - ./prod_build/pack.sh --target linux debug
      - /opt/buildtools/deploy_files.sh pub_cellframe linux/cellframe-node/$CI_COMMIT_REF_NAME/ build_*/*.deb 
amd64:linux.rwd.opt:
    extends: .build
    image: demlabs/debian/amd64:qt5
    before_script: 
      - /opt/buildtools/prepare_environment.sh amd64-linux
      - *fill_version_mk
    script:
      - echo "Do hard work"
      - ./prod_build/build.sh --target linux rwd -DBUILD_WITH_PYTHON_ENV=ON -DCELLFRAME_NO_OPTIMIZATION=OFF
      - ./prod_build/pack.sh --target linux rwd
      - /opt/buildtools/deploy_files.sh pub_cellframe linux/cellframe-node/$CI_COMMIT_REF_NAME/ build_*/*.deb
      - /opt/buildtools/deploy_files.sh pub_cellframe linux/cellframe-node/$CI_COMMIT_REF_NAME/ build_*/*.deb --redirect-with-link linux/cellframe-node/$CI_COMMIT_REF_NAME/latest-amd64.opt --just-redirect
amd64:linux.tps:
    extends: .build
    image: demlabs/debian/amd64:qt5
    before_script: 
      - /opt/buildtools/prepare_environment.sh amd64-linux
      - *fill_version_mk
    when: manual
    script:
      - ./prod_build/build.sh --target linux release -DBUILD_WITH_TPS_TEST=ON
      - ./prod_build/pack.sh --target linux release
      - /opt/buildtools/deploy_files.sh pub_cellframe linux/cellframe-node/$CI_COMMIT_REF_NAME/ build_*/*.deb

amd64:linux.updtr:
    extends: .build
    stage: build
    image: demlabs/debian/amd64:qt5
    rules:
      - when: manual
        allow_failure: true

    before_script: 
      - /opt/buildtools/prepare_environment.sh amd64-linux
      - *fill_version_mk
    script:
      - echo "Do hard work"
      - ./prod_build/build.sh --target linux release -DBUILD_WITH_PYTHON_ENV=ON -DADD_UPDATER=ON
      - ./prod_build/pack.sh --target linux release
      - /opt/buildtools/deploy_files.sh pub_cellframe linux/cellframe-node/$CI_COMMIT_REF_NAME/ build_*/*.deb

.amd64:linux.release:
    extends: .build
    image: demlabs/debian/amd64:qt5
    before_script: 
      - /opt/buildtools/prepare_environment.sh amd64-linux
      - *fill_version_mk
    script: 
      - echo "Do hard work"
      - ./prod_build/build.sh --target linux release -DBUILD_WITH_PYTHON_ENV=ON
      - ./prod_build/pack.sh --target linux release
      - /opt/buildtools/deploy_files.sh pub_cellframe linux/cellframe-node/$CI_COMMIT_REF_NAME/ build_*/*.deb 
      - /opt/buildtools/deploy_files.sh pub_cellframe linux/cellframe-node/$CI_COMMIT_REF_NAME/  build_linux_release/*-amd64.deb --redirect-from linux/cellframe-node/$CI_COMMIT_REF_NAME/latest-amd64
      - anybadge -l "node version" -v "$(source version.mk; echo "$VERSION_MAJOR.$VERSION_MINOR.$VERSION_PATCH")" -f node-version-badge.svg -c blue
      - /opt/buildtools/deploy_files.sh pub_cellframe linux/cellframe-node/$CI_COMMIT_REF_NAME/ ./node-version-badge.svg || true

armhf:linux.release:
    extends: .build
    image: demlabs/debian/arm32:qt5
    before_script:
      - /opt/buildtools/prepare_environment.sh armhf-linux
      - *fill_version_mk
    script:
      - echo "Do hard work"
      - ./prod_build/build.sh --target linux release
      - ./prod_build/pack.sh --target linux release
      - /opt/buildtools/deploy_files.sh pub_cellframe linux/cellframe-node/$CI_COMMIT_REF_NAME/ build_*/*.deb 
      - /opt/buildtools/deploy_files.sh pub_cellframe linux/cellframe-node/$CI_COMMIT_REF_NAME/ build_*/*armhf*.deb --redirect-with-link linux/cellframe-node/$CI_COMMIT_REF_NAME/latest-armhf --just-redirect
arm64:linux.release:
    extends: .build
    image: demlabs/debian/arm64:qt5
    before_script:
      - /opt/buildtools/prepare_environment.sh arm64-linux
      - *fill_version_mk
    script:
      - echo "Do hard work"
      - ./prod_build/build.sh --target linux release
      - ./prod_build/pack.sh --target linux release
      - /opt/buildtools/deploy_files.sh pub_cellframe linux/cellframe-node/$CI_COMMIT_REF_NAME/ build_*/*.deb 
      - /opt/buildtools/deploy_files.sh pub_cellframe linux/cellframe-node/$CI_COMMIT_REF_NAME/ build_*/*arm64*.deb --redirect-with-link linux/cellframe-node/$CI_COMMIT_REF_NAME/latest-arm64 --just-redirect
  
>>>>>>> 48d0c659
any:android.release:
    extends: .build
    image: demlabs/android/any:qt5
    before_script:
      - /opt/buildtools/prepare_environment.sh arm64-linux
      - 'apt install -y openjdk-17-jdk'
      - 'export JAVA_HOME=/usr/lib/jvm/java-17-openjdk-amd64/'
      - *fill_version_mk
    script: 
      - ./prod_build/pack.sh --target android release --sign /opt/buildtools/sign/android/default.sh
      - /opt/buildtools/deploy_files.sh pub_cellframe android/cellframe-node/$CI_COMMIT_REF_NAME/ *.apk 


version:up:
  stage: post_build
  tags:
    - ansible-runner
  variables:
    GIT_STRATEGY: none
  rules:
    - when: on_success
  
  script:
    - PATCH_NUM_VAR_NAME=P_$(echo "${CI_COMMIT_REF_SLUG}" | tr "-" _)_PATCH_NUM
    - echo ${PATCH_NUM_VAR_NAME}
    - 'PATCH_NUM=$(curl -s --header "PRIVATE-TOKEN: ${ACCESS_TOKEN}" "${CI_API_V4_URL}/projects/${CI_PROJECT_ID}/variables/${PATCH_NUM_VAR_NAME}" | jq -r ".value // empty")'
    - PATCH_NUM=$((PATCH_NUM + 1))
    - 'echo "New patch version: ${PATCH_NUM}"'
    - 'curl -s --request PUT --header "PRIVATE-TOKEN: ${ACCESS_TOKEN}" "${CI_API_V4_URL}/projects/${CI_PROJECT_ID}/variables/$PATCH_NUM_VAR_NAME" --form "key=$PATCH_NUM_VAR_NAME" --form "value=${PATCH_NUM}" || true'
    
<|MERGE_RESOLUTION|>--- conflicted
+++ resolved
@@ -83,243 +83,6 @@
   - 'PIPLINE_NAME="Build $PATCH_NUM: $CI_COMMIT_MESSAGE"'
   - 'curl -H "Job-Token: $CI_JOB_TOKEN" -X PUT --data "name=$PIPLINE_NAME" $CI_API_V4_URL/projects/$CI_PROJECT_ID/pipelines/$CI_PIPELINE_ID/metadata' 
 
-<<<<<<< HEAD
-=======
-amd64:linux.rwd.bld:
-    extends: .build
-    stage: test_build
-
-    image: demlabs/debian/amd64:qt5
-    before_script: 
-      - /opt/buildtools/prepare_environment.sh amd64-linux
-      - *fill_version_mk
-    script:
-      - echo "Do hard work"
-      - ./prod_build/build.sh --target linux rwd -DBUILD_WITH_PYTHON_ENV=ON 
-      - ./prod_build/pack.sh --target linux rwd
-      
-autotests:
-  extends: .ci-test
-  interruptible: true
-  stage: diagnostic_builds
-  rules:
-    - if: $CI_COMMIT_BRANCH == $CI_DEFAULT_BRANCH
-      when: always
-    - if: $CI_COMMIT_BRANCH != $CI_DEFAULT_BRANCH
-      when: manual
-      allow_failure: true
-  variables:
-    GIT_STRATEGY: none
-  dependencies:
-    - amd64:linux.rwd.bld
-  script:
-    - /opt/tests-in-docker/artifacts.sh build_*/*.deb
-
-asan_build:
-  extends: .build
-  stage: diagnostic_builds
-  variables:
-    DAP_ASAN: "1"
-  dependencies:
-    - amd64:linux.rwd.bld
-  image: demlabs/debian/amd64:qt5
-  rules:
-   - when: manual
-     allow_failure: true
-  before_script:
-   - /opt/buildtools/prepare_environment.sh arm64-linux
-   - *fill_version_mk
-  script:
-    - ./prod_build/build.sh --target linux rwd 
-    - ./prod_build/pack.sh --target linux rwd
-    - /opt/buildtools/deploy_files.sh pub_cellframe linux/cellframe-node/$CI_COMMIT_REF_NAME/ build_*/*.deb 
-
-ubsan_build:
-  extends: .build
-  stage: diagnostic_builds
-  variables:
-    DAP_UBSAN: "1"
-  dependencies:
-    - amd64:linux.rwd.bld
-  image: demlabs/debian/amd64:qt5
-  rules:
-   - when: manual
-     allow_failure: true
-  before_script:
-   - /opt/buildtools/prepare_environment.sh arm64-linux
-   - *fill_version_mk
-  script:
-    - ./prod_build/build.sh --target linux rwd 
-    - ./prod_build/pack.sh --target linux rwd
-    - /opt/buildtools/deploy_files.sh pub_cellframe linux/cellframe-node/$CI_COMMIT_REF_NAME/ build_*/*.deb     
-
-tsan_build:
-  extends: .build
-  stage: diagnostic_builds
-  variables:
-    DAP_TSAN: "1"
-  dependencies:
-    - amd64:linux.rwd.bld
-  image: demlabs/debian/amd64:qt5
-  rules:
-   - when: manual
-     allow_failure: true
-  before_script:
-   - /opt/buildtools/prepare_environment.sh arm64-linux
-   - *fill_version_mk
-  script:
-    - ./prod_build/build.sh --target linux rwd 
-    - ./prod_build/pack.sh --target linux rwd
-    - /opt/buildtools/deploy_files.sh pub_cellframe linux/cellframe-node/$CI_COMMIT_REF_NAME/ build_*/*.deb 
-
-
-amd64:linux.rwd:
-    extends: .build
-    stage: build
-    dependencies:
-      - amd64:linux.rwd.bld
-
-    image: demlabs/debian/amd64:qt5
-    before_script: 
-      - /opt/buildtools/prepare_environment.sh amd64-linux
-      - *fill_version_mk
-    script:
-      - echo "Do hard work"
-      - /opt/buildtools/deploy_files.sh pub_cellframe linux/cellframe-node/$CI_COMMIT_REF_NAME/ build_*/*.deb
-      - /opt/buildtools/deploy_files.sh pub_cellframe linux/cellframe-node/$CI_COMMIT_REF_NAME/ build_*/*.deb --redirect-with-link linux/cellframe-node/$CI_COMMIT_REF_NAME/latest-amd64 --just-redirect
-      
-
-amd64:linux.release:
-    extends: .build
-    image: demlabs/debian/amd64:qt5
-    before_script: 
-      - /opt/buildtools/prepare_environment.sh amd64-linux
-      - *fill_version_mk
-    script:
-      - echo "Do hard work"
-      - ./prod_build/build.sh --target linux release -DBUILD_WITH_PYTHON_ENV=ON 
-      - ./prod_build/pack.sh --target linux release
-      - /opt/buildtools/deploy_files.sh pub_cellframe linux/cellframe-node/$CI_COMMIT_REF_NAME/ build_*/*.deb 
-
-amd64:windows.rwd:
-    extends: .build
-    image: demlabs/windows/amd64:qt5
-    before_script: 
-      - /opt/buildtools/prepare_environment.sh amd64-linux
-      - *fill_version_mk
-    script:
-      - echo "Do hard work"
-      - ./prod_build/build.sh --target windows rwd
-      - ./prod_build/pack.sh --target windows rwd 
-      - /opt/buildtools/deploy_files.sh pub_cellframe windows/cellframe-node/$CI_COMMIT_REF_NAME/ build_*/*.exe 
-      - /opt/buildtools/deploy_files.sh pub_cellframe windows/cellframe-node/$CI_COMMIT_REF_NAME/ build_windows_rwd/*.exe --redirect-with-link windows/cellframe-node/$CI_COMMIT_REF_NAME/latest-amd64 --just-redirect
-amd64:macos.release:
-    extends: .build
-    image: demlabs/macos/amd64:qt5
-    before_script: 
-      - /opt/buildtools/prepare_environment.sh amd64-osx
-      - *fill_version_mk
-    script:
-      - echo "Do hard work"
-      - ./prod_build/build.sh --target osx release
-      - ./prod_build/pack.sh --target osx release --sign /opt/buildtools/sign/macos/demlabs.sh
-      - /opt/buildtools/deploy_files.sh pub_cellframe macos/cellframe-node/$CI_COMMIT_REF_NAME/ build_*/*-signed.pkg --redirect-with-link macos/cellframe-node/$CI_COMMIT_REF_NAME/latest-amd64 
-    artifacts:
-      paths:
-        - build_*/*.pkg
-amd64:linux.debug:
-    extends: .build
-    image: demlabs/debian/amd64:qt5
-    before_script: 
-      - /opt/buildtools/prepare_environment.sh amd64-linux
-      - *fill_version_mk
-    script:
-      - echo "Do hard work"
-      - ./prod_build/build.sh --target linux debug -DBUILD_WITH_PYTHON_ENV=ON 
-      - ./prod_build/pack.sh --target linux debug
-      - /opt/buildtools/deploy_files.sh pub_cellframe linux/cellframe-node/$CI_COMMIT_REF_NAME/ build_*/*.deb 
-amd64:linux.rwd.opt:
-    extends: .build
-    image: demlabs/debian/amd64:qt5
-    before_script: 
-      - /opt/buildtools/prepare_environment.sh amd64-linux
-      - *fill_version_mk
-    script:
-      - echo "Do hard work"
-      - ./prod_build/build.sh --target linux rwd -DBUILD_WITH_PYTHON_ENV=ON -DCELLFRAME_NO_OPTIMIZATION=OFF
-      - ./prod_build/pack.sh --target linux rwd
-      - /opt/buildtools/deploy_files.sh pub_cellframe linux/cellframe-node/$CI_COMMIT_REF_NAME/ build_*/*.deb
-      - /opt/buildtools/deploy_files.sh pub_cellframe linux/cellframe-node/$CI_COMMIT_REF_NAME/ build_*/*.deb --redirect-with-link linux/cellframe-node/$CI_COMMIT_REF_NAME/latest-amd64.opt --just-redirect
-amd64:linux.tps:
-    extends: .build
-    image: demlabs/debian/amd64:qt5
-    before_script: 
-      - /opt/buildtools/prepare_environment.sh amd64-linux
-      - *fill_version_mk
-    when: manual
-    script:
-      - ./prod_build/build.sh --target linux release -DBUILD_WITH_TPS_TEST=ON
-      - ./prod_build/pack.sh --target linux release
-      - /opt/buildtools/deploy_files.sh pub_cellframe linux/cellframe-node/$CI_COMMIT_REF_NAME/ build_*/*.deb
-
-amd64:linux.updtr:
-    extends: .build
-    stage: build
-    image: demlabs/debian/amd64:qt5
-    rules:
-      - when: manual
-        allow_failure: true
-
-    before_script: 
-      - /opt/buildtools/prepare_environment.sh amd64-linux
-      - *fill_version_mk
-    script:
-      - echo "Do hard work"
-      - ./prod_build/build.sh --target linux release -DBUILD_WITH_PYTHON_ENV=ON -DADD_UPDATER=ON
-      - ./prod_build/pack.sh --target linux release
-      - /opt/buildtools/deploy_files.sh pub_cellframe linux/cellframe-node/$CI_COMMIT_REF_NAME/ build_*/*.deb
-
-.amd64:linux.release:
-    extends: .build
-    image: demlabs/debian/amd64:qt5
-    before_script: 
-      - /opt/buildtools/prepare_environment.sh amd64-linux
-      - *fill_version_mk
-    script: 
-      - echo "Do hard work"
-      - ./prod_build/build.sh --target linux release -DBUILD_WITH_PYTHON_ENV=ON
-      - ./prod_build/pack.sh --target linux release
-      - /opt/buildtools/deploy_files.sh pub_cellframe linux/cellframe-node/$CI_COMMIT_REF_NAME/ build_*/*.deb 
-      - /opt/buildtools/deploy_files.sh pub_cellframe linux/cellframe-node/$CI_COMMIT_REF_NAME/  build_linux_release/*-amd64.deb --redirect-from linux/cellframe-node/$CI_COMMIT_REF_NAME/latest-amd64
-      - anybadge -l "node version" -v "$(source version.mk; echo "$VERSION_MAJOR.$VERSION_MINOR.$VERSION_PATCH")" -f node-version-badge.svg -c blue
-      - /opt/buildtools/deploy_files.sh pub_cellframe linux/cellframe-node/$CI_COMMIT_REF_NAME/ ./node-version-badge.svg || true
-
-armhf:linux.release:
-    extends: .build
-    image: demlabs/debian/arm32:qt5
-    before_script:
-      - /opt/buildtools/prepare_environment.sh armhf-linux
-      - *fill_version_mk
-    script:
-      - echo "Do hard work"
-      - ./prod_build/build.sh --target linux release
-      - ./prod_build/pack.sh --target linux release
-      - /opt/buildtools/deploy_files.sh pub_cellframe linux/cellframe-node/$CI_COMMIT_REF_NAME/ build_*/*.deb 
-      - /opt/buildtools/deploy_files.sh pub_cellframe linux/cellframe-node/$CI_COMMIT_REF_NAME/ build_*/*armhf*.deb --redirect-with-link linux/cellframe-node/$CI_COMMIT_REF_NAME/latest-armhf --just-redirect
-arm64:linux.release:
-    extends: .build
-    image: demlabs/debian/arm64:qt5
-    before_script:
-      - /opt/buildtools/prepare_environment.sh arm64-linux
-      - *fill_version_mk
-    script:
-      - echo "Do hard work"
-      - ./prod_build/build.sh --target linux release
-      - ./prod_build/pack.sh --target linux release
-      - /opt/buildtools/deploy_files.sh pub_cellframe linux/cellframe-node/$CI_COMMIT_REF_NAME/ build_*/*.deb 
-      - /opt/buildtools/deploy_files.sh pub_cellframe linux/cellframe-node/$CI_COMMIT_REF_NAME/ build_*/*arm64*.deb --redirect-with-link linux/cellframe-node/$CI_COMMIT_REF_NAME/latest-arm64 --just-redirect
-  
->>>>>>> 48d0c659
 any:android.release:
     extends: .build
     image: demlabs/android/any:qt5
