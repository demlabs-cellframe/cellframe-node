--- conflicted
+++ resolved
@@ -213,11 +213,7 @@
       - /opt/buildtools/prepare_environment.sh amd64-linux
       - *fill_version_mk
     when: manual
-<<<<<<< HEAD
-    allow_failure: true
-=======
-
->>>>>>> eaefbfa7
+
     script:
       - ./prod_build/build.sh --target linux release -DBUILD_WITH_TPS_TEST=ON
       - ./prod_build/pack.sh --target linux release
