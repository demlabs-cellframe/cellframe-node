--- conflicted
+++ resolved
@@ -10,24 +10,4 @@
     stage: build
     tags:
     - cellframe-node
-<<<<<<< HEAD
-    script: ~/production/integration/gitlab-CI/build_all_handler.sh cellframe-node 
-=======
-    only:
-    - master
-    - /^release.*$/
-    - /^pubtest.*$/
-    - /^hotfix.*$/
-    script: ~/production/integration/gitlab-CI/build_all_handler.sh cellframe-node 
-
-cellframe-node-test:
-    stage: build
-    tags:
-    - cellframe-node
-    except:
-    - master
-    - /^release.*$/
-    - /^pubtest.*$/
-    - /^hotfix.*$/
-    script: ~/production/integration/gitlab-CI/build_test_handler.sh cellframe-node 
->>>>>>> 43c7d6de
+    script: ~/production/integration/gitlab-CI/build_all_handler.sh cellframe-node 