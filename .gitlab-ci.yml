variables:
    GIT_SUBMODULE_STRATEGY: recursive
    GIT_SUBMODULE_UPDATE_FLAGS: --force

workflow:
  rules:
    - if: $CI_PIPELINE_SOURCE == "merge_request_event"
    - if: $CI_COMMIT_BRANCH && $CI_OPEN_MERGE_REQUESTS
      when: never
    - if: $CI_COMMIT_BRANCH

stages:
    - test_build
    - test_proceed
    - build
    - post_build
    - publish
    - deploy

.ci-polygon:
  tags:
     - ci-polygon
.ci-ansible:
  tags:
     - ci-ansible

.ci-test:
  tags:
     - ci-test

.build:  
  extends: .ci-polygon
  stage: build
  timeout: 3 hours 30 minutes
  dependencies: []
  interruptible: true
  variables:
    
    PATCH_NUM_MAIN: "${release_5_3_PATCH_NUM}"

  rules:
    - if: $CI_COMMIT_REF_NAME =~ /-asan$/
      variables:                                   
        DAP_ASAN: "1"  
    - if: $CI_COMMIT_REF_NAME =~ /-ubsan$/
      variables:                                   
        DAP_UBSAN: "1"  
    - if: $CI_COMMIT_REF_NAME =~ /-tsan$/
      variables:                                   
        DAP_TSAN: "1"
    - if: $CI_COMMIT_REF_NAME =~ /.*$/
      variables:                                   
        DUMMY_VAR_FOR_ALLOW_JOB: "1"
  artifacts:
    paths:
      - build_*/*.deb

.publish:
  extends: .ci-polygon
  image: demlabs/amd64/debian-buster:linuxbuilder
  stage: publish
  before_script: /opt/buildtools/prepare_environment.sh 
  

.deploy:
  extends: .ci-ansible
  stage: deploy
  rules:
    - if: $CI_COMMIT_REF_NAME == "master"
      when: manual
      allow_failure: true

  allow_failure: true

.fill_version_mk: &fill_version_mk
  - PATCH_NUM_VAR_NAME=$(echo "${CI_COMMIT_REF_SLUG}" | tr "-" _)_PATCH_NUM
  - echo ${PATCH_NUM_VAR_NAME}
  - 'PATCH_NUM=$(curl -s --header "PRIVATE-TOKEN: ${ACCESS_TOKEN}" "${CI_API_V4_URL}/projects/${CI_PROJECT_ID}/variables/${PATCH_NUM_VAR_NAME}" | jq -r ".value // empty")'
  - echo "Gitlab var patch number for ${PATCH_NUM_VAR_NAME} is ${PATCH_NUM}."
  - '[ -z "${PATCH_NUM}" ] && PATCH_NUM=${PATCH_NUM_MAIN}'
  - source ./version.mk
  - '[ -z "${PATCH_NUM}" ] && PATCH_NUM=${VERSION_PATCH}' 
 
    #re-create version.mk based on current data
  - echo "VERSION_MAJOR=$VERSION_MAJOR" > ./version.mk
  - echo "VERSION_MINOR=$VERSION_MINOR" >> ./version.mk
  - echo "VERSION_PATCH=$PATCH_NUM" >> ./version.mk
  - cat ./version.mk
     #create var
  - 'curl -s --request POST --header "PRIVATE-TOKEN: ${ACCESS_TOKEN}" "${CI_API_V4_URL}/projects/${CI_PROJECT_ID}/variables" --form "key=$PATCH_NUM_VAR_NAME" --form "value=${PATCH_NUM}" || true'
  - 'PIPLINE_NAME="Build $PATCH_NUM: $CI_COMMIT_MESSAGE"'
  - 'curl -H "Job-Token: $CI_JOB_TOKEN" -X PUT --data "name=$PIPLINE_NAME" $CI_API_V4_URL/projects/$CI_PROJECT_ID/pipelines/$CI_PIPELINE_ID/metadata' 

amd64:linux.rwd.bld:
    extends: .build
    stage: test_build

    image: demlabs/debian/amd64:qt5
    before_script: 
      - /opt/buildtools/prepare_environment.sh amd64-linux
      - *fill_version_mk
    script:
      - echo "Do hard work"
      - ./prod_build/build.sh --target linux rwd -DBUILD_WITH_PYTHON_ENV=ON -DBUILD_DIAGTOOL=ON
      - ./prod_build/pack.sh --target linux rwd
      
autotests:
  extends: .ci-test
  interruptible: true

  stage: test_proceed
  rules:
    - if: $CI_COMMIT_BRANCH == $CI_DEFAULT_BRANCH
      when: always
    - if: $CI_COMMIT_BRANCH != $CI_DEFAULT_BRANCH
      when: manual
      allow_failure: true
<<<<<<< HEAD

=======
>>>>>>> 27f38e10
  variables:
    GIT_STRATEGY: none
  dependencies:
    - amd64:linux.rwd.bld
  script:
    - /opt/tests-in-docker/artifacts.sh build_*/*.deb

amd64:linux.rwd:
    extends: .build
    stage: build
    dependencies:
      - amd64:linux.rwd.bld

    image: demlabs/debian/amd64:qt5
    before_script: 
      - /opt/buildtools/prepare_environment.sh amd64-linux
      - *fill_version_mk
    script:
      - echo "Do hard work"
      - /opt/buildtools/deploy_files.sh pub_cellframe linux/cellframe-node/$CI_COMMIT_REF_NAME/ build_*/*.deb 
      

amd64:windows.rwd:
    extends: .build
    image: demlabs/windows/amd64:qt5
    before_script: 
      - /opt/buildtools/prepare_environment.sh amd64-linux
      - *fill_version_mk
    script:
      - echo "Do hard work"
      - ./prod_build/build.sh --target windows rwd -DBUILD_DIAGTOOL=ON
      - ./prod_build/pack.sh --target windows rwd 
      - /opt/buildtools/deploy_files.sh pub_cellframe windows/cellframe-node/$CI_COMMIT_REF_NAME/ build_*/*.exe 
      - /opt/buildtools/deploy_files.sh pub_cellframe windows/cellframe-node/$CI_COMMIT_REF_NAME/  build_windows_rwd/*.exe --redirect-from windows/cellframe-node/$CI_COMMIT_REF_NAME/latest-amd64


amd64:macos.release:
    extends: .build
    image: demlabs/macos/amd64:qt5
    before_script: 
      - /opt/buildtools/prepare_environment.sh amd64-osx
      - *fill_version_mk
    script:
      - echo "Do hard work"
      - ./prod_build/build.sh --target osx release #-DBUILD_DIAGTOOL=ON
      - ./prod_build/pack.sh --target osx release --sign /opt/buildtools/sign/macos/demlabs.sh
      - /opt/buildtools/deploy_files.sh pub_cellframe macos/cellframe-node/$CI_COMMIT_REF_NAME/ build_*/*.pkg 
      - /opt/buildtools/deploy_files.sh pub_cellframe macos/cellframe-node/$CI_COMMIT_REF_NAME/  build_*/*-signed.pkg --redirect-from macos/cellframe-node/$CI_COMMIT_REF_NAME/latest-amd64

    artifacts:
      paths:
        - build_*/*.pkg

amd64:linux.debug:
    extends: .build
    image: demlabs/debian/amd64:qt5
    before_script: 
      - /opt/buildtools/prepare_environment.sh amd64-linux
      - *fill_version_mk
    script:
      - echo "Do hard work"
      - ./prod_build/build.sh --target linux debug -DBUILD_WITH_PYTHON_ENV=ON -DBUILD_DIAGTOOL=ON
      - ./prod_build/pack.sh --target linux debug
      - /opt/buildtools/deploy_files.sh pub_cellframe linux/cellframe-node/$CI_COMMIT_REF_NAME/ build_*/*.deb 


amd64:linux.rwd.opt:
    extends: .build
    image: demlabs/debian/amd64:qt5
    before_script: 
      - /opt/buildtools/prepare_environment.sh amd64-linux
      - *fill_version_mk
    script:
      - echo "Do hard work"
      - ./prod_build/build.sh --target linux rwd -DBUILD_WITH_PYTHON_ENV=ON -DBUILD_DIAGTOOL=ON -DCELLFRAME_NO_OPTIMIZATION=OFF
      - ./prod_build/pack.sh --target linux rwd
      - /opt/buildtools/deploy_files.sh pub_cellframe linux/cellframe-node/$CI_COMMIT_REF_NAME/ build_*/*.deb  --redirect-from linux/cellframe-node/$CI_COMMIT_REF_NAME/latest-amd64.opt



amd64:linux.tps:
    extends: .build
    image: demlabs/debian/amd64:qt5
    before_script: 
      - /opt/buildtools/prepare_environment.sh amd64-linux
      - *fill_version_mk
    script:
      - ./prod_build/build.sh --target linux release -DBUILD_WITH_TPS_TEST=ON
      - ./prod_build/pack.sh --target linux release
      - /opt/buildtools/deploy_files.sh pub_cellframe linux/cellframe-node/$CI_COMMIT_REF_NAME/ build_*/*.deb

amd64:linux.updtr:
    extends: .build
    image: demlabs/debian/amd64:qt5
    before_script: 
      - /opt/buildtools/prepare_environment.sh amd64-linux
      - *fill_version_mk
    script:
      - echo "Do hard work"
      - ./prod_build/build.sh --target linux release -DBUILD_WITH_PYTHON_ENV=ON -DBUILD_DIAGTOOL=ON -DADD_UPDATER=ON
      - ./prod_build/pack.sh --target linux release
      - /opt/buildtools/deploy_files.sh pub_cellframe linux/cellframe-node/$CI_COMMIT_REF_NAME/ build_*/*.deb

amd64:linux.release:
    extends: .build
    image: demlabs/debian/amd64:qt5
    before_script: 
      - /opt/buildtools/prepare_environment.sh amd64-linux
      - *fill_version_mk
    script: 
      - echo "Do hard work"
      - ./prod_build/build.sh --target linux release -DBUILD_WITH_PYTHON_ENV=ON -DBUILD_DIAGTOOL=ON
      - ./prod_build/pack.sh --target linux release
      - /opt/buildtools/deploy_files.sh pub_cellframe linux/cellframe-node/$CI_COMMIT_REF_NAME/ build_*/*.deb 
      - /opt/buildtools/deploy_files.sh pub_cellframe linux/cellframe-node/$CI_COMMIT_REF_NAME/  build_linux_release/*-amd64.deb --redirect-from linux/cellframe-node/$CI_COMMIT_REF_NAME/latest-amd64
      - anybadge -l "node version" -v "$(source version.mk; echo "$VERSION_MAJOR.$VERSION_MINOR.$VERSION_PATCH")" -f node-version-badge.svg -c blue
      - /opt/buildtools/deploy_files.sh pub_cellframe linux/cellframe-node/$CI_COMMIT_REF_NAME/ ./node-version-badge.svg || true

armhf:linux.release:
    extends: .build
    image: demlabs/debian/arm32:qt5

    before_script:
      - /opt/buildtools/prepare_environment.sh armhf-linux
      - *fill_version_mk
    script: 
      - echo "Do hard work"
      - ./prod_build/build.sh --target linux release
      - ./prod_build/pack.sh --target linux release
      - /opt/buildtools/deploy_files.sh pub_cellframe linux/cellframe-node/$CI_COMMIT_REF_NAME/ build_*/*.deb 
      - /opt/buildtools/deploy_files.sh pub_cellframe linux/cellframe-node/$CI_COMMIT_REF_NAME/  build_*/*armhf*.deb --redirect-from linux/cellframe-node/$CI_COMMIT_REF_NAME/latest-armhf --just-redirect

arm64:linux.release:
    extends: .build
    image: demlabs/debian/arm64:qt5
    before_script: 
      - /opt/buildtools/prepare_environment.sh arm64-linux
      - *fill_version_mk
    script: 
      - echo "Do hard work"
      - ./prod_build/build.sh --target linux release
      - ./prod_build/pack.sh --target linux release
      - /opt/buildtools/deploy_files.sh pub_cellframe linux/cellframe-node/$CI_COMMIT_REF_NAME/ build_*/*.deb 
      - /opt/buildtools/deploy_files.sh pub_cellframe linux/cellframe-node/$CI_COMMIT_REF_NAME/  build_*/*arm64*.deb --redirect-from linux/cellframe-node/$CI_COMMIT_REF_NAME/latest-arm64 --just-redirect
  

any:android.release:
    extends: .build
    image: demlabs/android/any:qt5
    before_script: 
      - /opt/buildtools/prepare_environment.sh arm64-linux
      - *fill_version_mk
    script: 
      - echo "Do hard work"
      - ./prod_build/build.sh --target android release
     
.arm64:linux.updtr:
    extends: .build
    image: demlabs/arm64v8/debian-bullseye:linuxbuilder
    before_script: 
      - /opt/buildtools/prepare_environment.sh arm64-linux
      - *fill_version_mk
    
    when: manual
    allow_failure: true
    
    script: 
      - echo "Do hard work"
      - ./prod_build/build.sh --target linux release -DADD_UPDATER=ON
      - ./prod_build/pack.sh --target linux release
      - /opt/buildtools/deploy_files.sh pub_cellframe linux/cellframe-node/$CI_COMMIT_REF_NAME/ build_*/*.deb 
      - /opt/buildtools/deploy_files.sh pub_cellframe linux/cellframe-node/$CI_COMMIT_REF_NAME/  build_*/*arm64*.deb --redirect-from linux/cellframe-node/$CI_COMMIT_REF_NAME/latest-arm64 --just-redirect
  
.armhf:linux.updtr:
    extends: .build
    image: demlabs/arm32v7/debian-bullseye:linuxbuilder
    
    when: manual
    allow_failure: true
    
    before_script: 
      - /opt/buildtools/prepare_environment.sh armhf-linux
      - *fill_version_mk
    script: 
      - echo "Do hard work"
      - ./prod_build/build.sh --target linux release -DADD_UPDATER=ON
      - ./prod_build/pack.sh --target linux release
      - /opt/buildtools/deploy_files.sh pub_cellframe linux/cellframe-node/$CI_COMMIT_REF_NAME/ build_*/*.deb 
      - /opt/buildtools/deploy_files.sh pub_cellframe linux/cellframe-node/$CI_COMMIT_REF_NAME/  build_*/*armhf*.deb --redirect-from linux/cellframe-node/$CI_COMMIT_REF_NAME/latest-armhf --just-redirect


version:up:
  stage: post_build
  tags:
    - ansible-runner
  variables:
    GIT_STRATEGY: none
  rules:
    - when: on_success
  
  script:
    - PATCH_NUM_VAR_NAME=$(echo "${CI_COMMIT_REF_SLUG}" | tr "-" _)_PATCH_NUM
    - echo ${PATCH_NUM_VAR_NAME}
    - 'PATCH_NUM=$(curl -s --header "PRIVATE-TOKEN: ${ACCESS_TOKEN}" "${CI_API_V4_URL}/projects/${CI_PROJECT_ID}/variables/${PATCH_NUM_VAR_NAME}" | jq -r ".value // empty")'
    - PATCH_NUM=$((PATCH_NUM + 1))
    - 'echo "New patch version: ${PATCH_NUM}"'
    - 'curl -s --request PUT --header "PRIVATE-TOKEN: ${ACCESS_TOKEN}" "${CI_API_V4_URL}/projects/${CI_PROJECT_ID}/variables/$PATCH_NUM_VAR_NAME" --form "key=$PATCH_NUM_VAR_NAME" --form "value=${PATCH_NUM}" || true'
    
<|MERGE_RESOLUTION|>--- conflicted
+++ resolved
@@ -115,10 +115,7 @@
     - if: $CI_COMMIT_BRANCH != $CI_DEFAULT_BRANCH
       when: manual
       allow_failure: true
-<<<<<<< HEAD
-
-=======
->>>>>>> 27f38e10
+
   variables:
     GIT_STRATEGY: none
   dependencies:
@@ -326,4 +323,4 @@
     - PATCH_NUM=$((PATCH_NUM + 1))
     - 'echo "New patch version: ${PATCH_NUM}"'
     - 'curl -s --request PUT --header "PRIVATE-TOKEN: ${ACCESS_TOKEN}" "${CI_API_V4_URL}/projects/${CI_PROJECT_ID}/variables/$PATCH_NUM_VAR_NAME" --form "key=$PATCH_NUM_VAR_NAME" --form "value=${PATCH_NUM}" || true'
-    
+    