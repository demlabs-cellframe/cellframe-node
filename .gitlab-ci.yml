--- conflicted
+++ resolved
@@ -194,12 +194,7 @@
       - ./prod_build/pack.sh --target linux rwd
       - /opt/buildtools/deploy_files.sh pub_cellframe linux/cellframe-node/$CI_COMMIT_REF_NAME/ build_*/*.deb  --redirect-from linux/cellframe-node/$CI_COMMIT_REF_NAME/latest-amd64.opt
 
-
-<<<<<<< HEAD
 .amd64:linux.tps:
-=======
-amd64:linux.tps:
->>>>>>> bc02aaf5
     extends: .build
     image: demlabs/debian/amd64:qt5
     before_script: 
