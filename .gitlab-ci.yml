--- conflicted
+++ resolved
@@ -4,11 +4,7 @@
 
 stages:
     - build
-<<<<<<< HEAD
-    - version_increment
-=======
     - post_build
->>>>>>> 084cf0c2
     - publish
     - deploy
 
@@ -65,34 +61,19 @@
 .fill_version_mk: &fill_version_mk
   - PATCH_NUM_VAR_NAME=$(echo "${CI_COMMIT_REF_SLUG}" | tr "-" _)_PATCH_NUM
   - echo ${PATCH_NUM_VAR_NAME}
-<<<<<<< HEAD
-  - 'PATCH_NUM=$(curl -s --header "PRIVATE-TOKEN: ${ACCESS_TOKEN}" "${CI_API_V4_URL}/projects/${CI_PROJECT_ID}/variables/${PATCH_NUM_VAR_NAME}" | jq ".value // 0")'
-  - echo "Gitlab var patch number for ${PATCH_NUM_VAR_NAME} is ${PATCH_NUM}"
-=======
   - 'PATCH_NUM=$(curl -s --header "PRIVATE-TOKEN: ${ACCESS_TOKEN}" "${CI_API_V4_URL}/projects/${CI_PROJECT_ID}/variables/${PATCH_NUM_VAR_NAME}" | jq -r ".value // empty")'
   - echo "Gitlab var patch number for ${PATCH_NUM_VAR_NAME} is ${PATCH_NUM}."
->>>>>>> 084cf0c2
   - '[ -z "${PATCH_NUM}" ] && PATCH_NUM=${PATCH_NUM_MAIN}'
   - source ./version.mk
   - '[ -z "${PATCH_NUM}" ] && PATCH_NUM=${VERSION_PATCH}' 
  
     #re-create version.mk based on current data
-<<<<<<< HEAD
-  - echo "VERSION_MAJOR=$VERSION_MAJOR" > ./version2.mk
-  - echo "VERSION_MINOR=$VERSION_MINOR" >> ./version2.mk
-  - echo "VERSION_PATCH=$PATCH_NUM" >> ./version2.mk
-  - cat ./version2.mk
-     #create var
-  - 'curl -s --request POST --header "PRIVATE-TOKEN: ${ACCESS_TOKEN}" "${CI_API_V4_URL}/projects/${CI_PROJECT_ID}/variables" --form "key=$PATCH_NUM_VAR_NAME" --form "value=${PATCH_NUM}" || true'
-     
-=======
   - echo "VERSION_MAJOR=$VERSION_MAJOR" > ./version.mk
   - echo "VERSION_MINOR=$VERSION_MINOR" >> ./version.mk
   - echo "VERSION_PATCH=$PATCH_NUM" >> ./version.mk
   - cat ./version.mk
      #create var
   - 'curl -s --request POST --header "PRIVATE-TOKEN: ${ACCESS_TOKEN}" "${CI_API_V4_URL}/projects/${CI_PROJECT_ID}/variables" --form "key=$PATCH_NUM_VAR_NAME" --form "value=${PATCH_NUM}" || true'
->>>>>>> 084cf0c2
 
 amd64:windows.release:
     extends: .build
@@ -102,11 +83,7 @@
       - *fill_version_mk
     script:
       - echo "Do hard work"
-<<<<<<< HEAD
-      #- ./prod_build/build.sh --target windows release #-DBUILD_DIAGTOOL=ON
-=======
       - ./prod_build/build.sh --target windows release #-DBUILD_DIAGTOOL=ON
->>>>>>> 084cf0c2
 
 amd64:macos.release:
     extends: .build
@@ -116,15 +93,9 @@
       - *fill_version_mk
     script:
       - echo "Do hard work"
-<<<<<<< HEAD
-      #- ./prod_build/build.sh --target osx release #-DBUILD_DIAGTOOL=ON
-      #- ./prod_build/pack.sh --target osx release --sign /opt/buildtools/sign/macos/demlabs.sh
-      #- /opt/buildtools/deploy_files.sh pub_cellframe macos/cellframe-node/$CI_COMMIT_REF_NAME/ build_*/*.pkg 
-=======
       - ./prod_build/build.sh --target osx release #-DBUILD_DIAGTOOL=ON
       - ./prod_build/pack.sh --target osx release --sign /opt/buildtools/sign/macos/demlabs.sh
       - /opt/buildtools/deploy_files.sh pub_cellframe macos/cellframe-node/$CI_COMMIT_REF_NAME/ build_*/*.pkg 
->>>>>>> 084cf0c2
     artifacts:
       paths:
         - build_*/*.pkg
@@ -137,15 +108,9 @@
       - *fill_version_mk
     script:
       - echo "Do hard work"
-<<<<<<< HEAD
-      #- ./prod_build/build.sh --target linux debug -DBUILD_WITH_PYTHON_ENV=ON -DBUILD_DIAGTOOL=ON
-      #- ./prod_build/pack.sh --target linux debug
-      #- /opt/buildtools/deploy_files.sh pub_cellframe linux/cellframe-node/$CI_COMMIT_REF_NAME/ build_*/*.deb 
-=======
       - ./prod_build/build.sh --target linux debug -DBUILD_WITH_PYTHON_ENV=ON -DBUILD_DIAGTOOL=ON
       - ./prod_build/pack.sh --target linux debug
       - /opt/buildtools/deploy_files.sh pub_cellframe linux/cellframe-node/$CI_COMMIT_REF_NAME/ build_*/*.deb 
->>>>>>> 084cf0c2
 
 amd64:linux.rwd:
     extends: .build
@@ -155,23 +120,20 @@
       - *fill_version_mk
     script:
       - echo "Do hard work"
-<<<<<<< HEAD
-      #- ./prod_build/build.sh --target linux rwd -DBUILD_WITH_PYTHON_ENV=ON -DBUILD_DIAGTOOL=ON
-      #- ./prod_build/pack.sh --target linux rwd
-      #- /opt/buildtools/deploy_files.sh pub_cellframe linux/cellframe-node/$CI_COMMIT_REF_NAME/ build_*/*.deb 
-
-amd64:linux.tps:
-    extends: .build
-    image: demlabs/amd64/debian-buster:linuxbuilder
-    when: manual
-    before_script: /opt/buildtools/prepare_environment.sh amd64-linux
-    script:
-      - ./prod_build/build.sh --target linux release -DBUILD_WITH_TPS_TEST=ON
-=======
       - ./prod_build/build.sh --target linux rwd -DBUILD_WITH_PYTHON_ENV=ON -DBUILD_DIAGTOOL=ON
       - ./prod_build/pack.sh --target linux rwd
       - /opt/buildtools/deploy_files.sh pub_cellframe linux/cellframe-node/$CI_COMMIT_REF_NAME/ build_*/*.deb 
 
+amd64:linux.tps:
+    extends: .build
+    image: demlabs/amd64/debian-buster:linuxbuilder
+    when: manual
+    before_script: 
+      - /opt/buildtools/prepare_environment.sh amd64-linux
+      - *fill_version_mk
+    script:
+      - ./prod_build/build.sh --target linux release -DBUILD_WITH_TPS_TEST=ON
+
 amd64:linux.updtr:
     extends: .build
     image: demlabs/amd64/debian-buster:linuxbuilder
@@ -181,43 +143,15 @@
     script:
       - echo "Do hard work"
       - ./prod_build/build.sh --target linux release -DBUILD_WITH_PYTHON_ENV=ON -DBUILD_DIAGTOOL=ON -DADD_UPDATER=ON
->>>>>>> 084cf0c2
       - ./prod_build/pack.sh --target linux release
       - /opt/buildtools/deploy_files.sh pub_cellframe linux/cellframe-node/$CI_COMMIT_REF_NAME/ build_*/*.deb
 
-<<<<<<< HEAD
-amd64:linux.updtr:
-=======
 amd64:linux.release:
->>>>>>> 084cf0c2
-    extends: .build
-    image: demlabs/amd64/debian-buster:linuxbuilder
-    before_script: 
-      - /opt/buildtools/prepare_environment.sh amd64-linux
-      - *fill_version_mk
-<<<<<<< HEAD
-    script:
-      - echo "Do hard work"
-      #- ./prod_build/build.sh --target linux release -DBUILD_WITH_PYTHON_ENV=ON -DBUILD_DIAGTOOL=ON -DADD_UPDATER=ON
-      #- ./prod_build/pack.sh --target linux release
-      #- /opt/buildtools/deploy_files.sh pub_cellframe linux/cellframe-node/$CI_COMMIT_REF_NAME/ build_*/*.deb 
-
-amd64:linux.release:
-    extends: .build
-    image: demlabs/amd64/debian-buster:linuxbuilder
-    before_script: 
-      - /opt/buildtools/prepare_environment.sh amd64-linux
-      - *fill_version_mk
-    script: 
-      - echo "Do hard work"
-     # - ./prod_build/build.sh --target linux release -DBUILD_WITH_PYTHON_ENV=ON -DBUILD_DIAGTOOL=ON
-     # - ./prod_build/pack.sh --target linux release
-     # - /opt/buildtools/deploy_files.sh pub_cellframe linux/cellframe-node/$CI_COMMIT_REF_NAME/ build_*/*.deb 
-     # - /opt/buildtools/deploy_files.sh pub_cellframe linux/cellframe-node/$CI_COMMIT_REF_NAME/  build_linux_release/*-amd64.deb --redirect-from linux/cellframe-node/$CI_COMMIT_REF_NAME/latest-amd64
-     # - anybadge -l "node version" -v "$(source version.mk; echo "$VERSION_MAJOR.$VERSION_MINOR.$VERSION_PATCH")" -f node-version-badge.svg -c blue
-     # - /opt/buildtools/deploy_files.sh pub_cellframe linux/cellframe-node/$CI_COMMIT_REF_NAME/ ./node-version-badge.svg || true
-
-=======
+    extends: .build
+    image: demlabs/amd64/debian-buster:linuxbuilder
+    before_script: 
+      - /opt/buildtools/prepare_environment.sh amd64-linux
+      - *fill_version_mk
     script: 
       - echo "Do hard work"
       - ./prod_build/build.sh --target linux release -DBUILD_WITH_PYTHON_ENV=ON -DBUILD_DIAGTOOL=ON
@@ -227,7 +161,6 @@
       - anybadge -l "node version" -v "$(source version.mk; echo "$VERSION_MAJOR.$VERSION_MINOR.$VERSION_PATCH")" -f node-version-badge.svg -c blue
       - /opt/buildtools/deploy_files.sh pub_cellframe linux/cellframe-node/$CI_COMMIT_REF_NAME/ ./node-version-badge.svg || true
 
->>>>>>> 084cf0c2
 armhf:linux.release:
     extends: .build
     image: demlabs/arm32v7/debian-bullseye:linuxbuilder
@@ -237,17 +170,10 @@
       - *fill_version_mk
     script: 
       - echo "Do hard work"
-<<<<<<< HEAD
-     # - ./prod_build/build.sh --target linux release
-     # - ./prod_build/pack.sh --target linux release
-     # - /opt/buildtools/deploy_files.sh pub_cellframe linux/cellframe-node/$CI_COMMIT_REF_NAME/ build_*/*.deb 
-     # - /opt/buildtools/deploy_files.sh pub_cellframe linux/cellframe-node/$CI_COMMIT_REF_NAME/  build_*/*armhf*.deb --redirect-from linux/cellframe-node/$CI_COMMIT_REF_NAME/latest-armhf --just-redirect
-=======
       - ./prod_build/build.sh --target linux release
       - ./prod_build/pack.sh --target linux release
       - /opt/buildtools/deploy_files.sh pub_cellframe linux/cellframe-node/$CI_COMMIT_REF_NAME/ build_*/*.deb 
       - /opt/buildtools/deploy_files.sh pub_cellframe linux/cellframe-node/$CI_COMMIT_REF_NAME/  build_*/*armhf*.deb --redirect-from linux/cellframe-node/$CI_COMMIT_REF_NAME/latest-armhf --just-redirect
->>>>>>> 084cf0c2
 
 arm64:linux.release:
     extends: .build
@@ -257,17 +183,10 @@
       - *fill_version_mk
     script: 
       - echo "Do hard work"
-<<<<<<< HEAD
-     # - ./prod_build/build.sh --target linux release
-     # - ./prod_build/pack.sh --target linux release
-     # - /opt/buildtools/deploy_files.sh pub_cellframe linux/cellframe-node/$CI_COMMIT_REF_NAME/ build_*/*.deb 
-     # - /opt/buildtools/deploy_files.sh pub_cellframe linux/cellframe-node/$CI_COMMIT_REF_NAME/  build_*/*arm64*.deb --redirect-from linux/cellframe-node/$CI_COMMIT_REF_NAME/latest-arm64 --just-redirect
-=======
       - ./prod_build/build.sh --target linux release
       - ./prod_build/pack.sh --target linux release
       - /opt/buildtools/deploy_files.sh pub_cellframe linux/cellframe-node/$CI_COMMIT_REF_NAME/ build_*/*.deb 
       - /opt/buildtools/deploy_files.sh pub_cellframe linux/cellframe-node/$CI_COMMIT_REF_NAME/  build_*/*arm64*.deb --redirect-from linux/cellframe-node/$CI_COMMIT_REF_NAME/latest-arm64 --just-redirect
->>>>>>> 084cf0c2
   
 .arm64:linux.updtr:
     extends: .build
@@ -281,17 +200,10 @@
     
     script: 
       - echo "Do hard work"
-<<<<<<< HEAD
-    #  - ./prod_build/build.sh --target linux release -DADD_UPDATER=ON
-    #  - ./prod_build/pack.sh --target linux release
-    #  - /opt/buildtools/deploy_files.sh pub_cellframe linux/cellframe-node/$CI_COMMIT_REF_NAME/ build_*/*.deb 
-    #  - /opt/buildtools/deploy_files.sh pub_cellframe linux/cellframe-node/$CI_COMMIT_REF_NAME/  build_*/*arm64*.deb --redirect-from linux/cellframe-node/$CI_COMMIT_REF_NAME/latest-arm64 --just-redirect
-=======
       - ./prod_build/build.sh --target linux release -DADD_UPDATER=ON
       - ./prod_build/pack.sh --target linux release
       - /opt/buildtools/deploy_files.sh pub_cellframe linux/cellframe-node/$CI_COMMIT_REF_NAME/ build_*/*.deb 
       - /opt/buildtools/deploy_files.sh pub_cellframe linux/cellframe-node/$CI_COMMIT_REF_NAME/  build_*/*arm64*.deb --redirect-from linux/cellframe-node/$CI_COMMIT_REF_NAME/latest-arm64 --just-redirect
->>>>>>> 084cf0c2
   
 .armhf:linux.updtr:
     extends: .build
@@ -305,12 +217,6 @@
       - *fill_version_mk
     script: 
       - echo "Do hard work"
-<<<<<<< HEAD
-    #  - ./prod_build/build.sh --target linux release -DADD_UPDATER=ON
-    #  - ./prod_build/pack.sh --target linux release
-    #  - /opt/buildtools/deploy_files.sh pub_cellframe linux/cellframe-node/$CI_COMMIT_REF_NAME/ build_*/*.deb 
-    #  - /opt/buildtools/deploy_files.sh pub_cellframe linux/cellframe-node/$CI_COMMIT_REF_NAME/  build_*/*armhf*.deb --redirect-from linux/cellframe-node/$CI_COMMIT_REF_NAME/latest-armhf --just-redirect
-=======
       - ./prod_build/build.sh --target linux release -DADD_UPDATER=ON
       - ./prod_build/pack.sh --target linux release
       - /opt/buildtools/deploy_files.sh pub_cellframe linux/cellframe-node/$CI_COMMIT_REF_NAME/ build_*/*.deb 
@@ -334,4 +240,3 @@
     - 'echo "New patch version: ${PATCH_NUM}"'
     - 'curl -s --request PUT --header "PRIVATE-TOKEN: ${ACCESS_TOKEN}" "${CI_API_V4_URL}/projects/${CI_PROJECT_ID}/variables/$PATCH_NUM_VAR_NAME" --form "key=$PATCH_NUM_VAR_NAME" --form "value=${PATCH_NUM}" || true'
     
->>>>>>> 084cf0c2
