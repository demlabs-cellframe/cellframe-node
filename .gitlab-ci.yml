--- conflicted
+++ resolved
@@ -23,21 +23,6 @@
      - cellframe-node
     script: ~/production-docker/integration/gitlab-CI/build_all_handler.sh cellframe-node linux_test
 
-<<<<<<< HEAD
-cellframe-node_arm64-amrhf:
-    stage: build
-    only:
-     - develop
-     - master
-     - /^release.*$/
-     - /^bugfix.*$/
-     - /^hotfix.*$/
-     - /^feature.*$/
-     - /^support.*$/
-    tags:
-     - cellframe-node
-    script: ~/production-docker/integration/gitlab-CI/build_all_handler.sh cellframe-node bullseye
-=======
 # cellframe-node_arm64-amrhf:
 #     stage: build
 #     only:
@@ -51,7 +36,6 @@
 #     tags:
 #      - cellframe-node
 #     script: ~/production-docker/integration/gitlab-CI/build_all_handler.sh cellframe-node bullseye
->>>>>>> 3295eaad
 
 cellframe-dashboard_update:
     stage: update
