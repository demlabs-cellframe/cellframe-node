--- conflicted
+++ resolved
@@ -141,16 +141,12 @@
 [submodule "libdap-server-udp"]
 	path = libdap-server-udp
 	url = https://github.com/kelvinblockchain/libdap-server-udp
-<<<<<<< HEAD
 	branch = master
 [submodule "libdap-client"]
 	path = libdap-client
 	url = https://github.com/kelvinbockchain/libdap-client
 	branch = master
-=======
-    branch = master
 [submodule "libdap-chain-global-db"]
 	path = libdap-chain-global-db
 	url = https://github.com/kelvinblockchain/libdap-chain-global-db
-    branch = master
->>>>>>> a4f5b5de
+	branch = master