--- conflicted
+++ resolved
@@ -9,11 +9,7 @@
 [submodule "cellframe-sdk"]
 	path = cellframe-sdk
 	url = ../cellframe-sdk.git
-<<<<<<< HEAD
-	branch = testing
-=======
 	branch = develop
->>>>>>> 2ed5300f
 [submodule "prod_build"]
 	path = prod_build
 	url = ../prod_build_cellframe-node