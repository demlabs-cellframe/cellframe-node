project(cellframe-node C)
cmake_minimum_required(VERSION 3.10)
set(CMAKE_VERBOSE_MAKEFILE ON)
set(CMAKE_COLOR_MAKEFILE   ON)
set(CMAKE_C_STANDARD 11)

# Predefine project
SET( CPACK_PACKAGE_NAME  "${PROJECT_NAME}")
SET( CPACK_PACKAGE_VERSION_MAJOR 5)
<<<<<<< HEAD
SET( CPACK_PACKAGE_VERSION_MINOR 1)
SET( CPACK_PACKAGE_VERSION_PATCH 0)
=======
SET( CPACK_PACKAGE_VERSION_MINOR 0)
SET( CPACK_PACKAGE_VERSION_PATCH 14)

>>>>>>> c325d78c
if (CMAKE_TARGET_ARCH MATCHES arm)
    SET( CPACK_PACKAGE_ARCHITECTURE "${CMAKE_TARGET_ARCH}")
    SET( CPACK_DEBIAN_PACKAGE_ARCHITECTURE "${CMAKE_TARGET_ARCH}")
endif()

# Crossbuild configs

if (CMAKE_TARGET_ARCH MATCHES arm)
set(CMAKE_SYSTEM_PROCESSOR arm)
    if (CMAKE_TARGET_ARCH MATCHES armhf)
        set(CMAKE_C_COMPILER "/usr/bin/arm-linux-gnueabihf-gcc")
        set(CMAKE_CXX_COMPILER "/usr/bin/arm-linux-gnueabihf-g++")
        set(CMAKE_SYSROOT "/raspi-sysroot/")
    else()
        set(CMAKE_C_COMPILER "/usr/bin/aarch64-linux-gnu-gcc")
        set(CMAKE_CXX_COMPILER "/usr/bin/aarch64-linux-gnu-g++")
        set(CMAKE_SYSROOT "/arm64-sysroot/")
    endif()
endif()

# init CellFrame SDK
add_definitions("-DDAP_VERSION=\"${CPACK_PACKAGE_VERSION_MAJOR}-${CPACK_PACKAGE_VERSION_MINOR}.${CPACK_PACKAGE_VERSION_PATCH}\"")
set(SUBMODULES_NO_BUILD ON)
include (cellframe-sdk/cmake/OS_Detection.cmake)

#set(BUILD_WITH_GDB_DRIVER_PGSQL ON)
#set(BUILD_CRYPTO_TESTS ON)

if(BUILD_WITH_GDB_DRIVER_MDBX)
add_subdirectory(3rdparty/libmdbx)
endif()

if(LINUX)
set(SUPPORT_PYTHON_PLUGINS ON)
endif()


if (WIN32)
    set(CELLFRAME_MODULES "core chains mining network srv cs-dag-poa cs-block-poa cs-dag-pos cs-block-pos cs-none srv-app srv-app-db srv-datum srv-stake srv-xchange")
elseif(BSD)
    set(CELLFRAME_MODULES "core chains mining network srv cs-dag-poa cs-block-poa cs-dag-pos cs-block-pos cs-none srv-app srv-app-db srv-datum srv-stake srv-xchange")
elseif(DARWIN)
    set(CELLFRAME_MODULES "core chains mining network srv cs-dag-poa cs-block-poa cs-dag-pos cs-block-pos cs-none srv-app srv-app-db srv-datum srv-stake srv-xchange")
elseif(ANDROID)
    set(CELLFRAME_MODULES "core chains mining network srv cs-dag-poa cs-block-poa cs-dag-pos cs-block-pos cs-none srv-app srv-app-db srv-datum srv-stake srv-xchange")
elseif(LINUX)
    set(CELLFRAME_MODULES "core chains mining network srv cs-dag-poa cs-block-poa cs-dag-pos cs-block-pos cs-none srv-app srv-app-db srv-datum srv-stake srv-xchange modules-dynamic srv-vpn")
endif()

add_subdirectory(cellframe-sdk)

if(UNIX)
    if(DARWIN)
        SET(CMAKE_INSTALL_PREFIX "${USERDIR_PATH}/Applications/Cellframe.app")
        SET(CPACK_INSTALL_PREFIX "${USERDIR_PATH}/Applications/Cellframe.app")
        SET(DESTDIR "${USERDIR_PATH}/Applications/Cellframe.app")

        set(BUNDLE_NAME "Cellframe.app")
        set(BUNDLE_PATH "${CMAKE_INSTALL_PREFIX}")
        set(BINDIR ${BUNDLE_PATH}/Contents/MacOS)
        set(LIBDIR ${BUNDLE_PATH})
        set(RLIBDIR ${BUNDLE_PATH}/Contents/Frameworks)
        set(SHAREDIR ${BUNDLE_PATH}/Contents/Resources)
        set(PLUGINSDIR ${BUNDLE_PATH}/Contents/PlugIns)
        set(IMPORTSDIR ${BINDIR})

        add_definitions("-DDAP_DARWIN_LIBRARY")
    else()
        SET(CMAKE_INSTALL_PREFIX "/opt/${PROJECT_NAME}")
        SET(CPACK_INSTALL_PREFIX "/opt/${PROJECT_NAME}")
        SET(DESTDIR "/opt/${PROJECT_NAME}")
    endif()



  if(LINUX)
    message("[*] Linux package setup")

    SET( CPACK_GENERATOR "DEB")

    SET( CPACK_SYSTEM_TYPE "Debian")
    SET( CPACK_SYSTEM_VERSION "${DEBIAN_OS_VERSION}")
    if (CMAKE_TARGET_ARCH MATCHES arm)
        SET( CPACK_SYSTEM_ARCH ${CMAKE_TARGET_ARCH})
    else()
        SET( CPACK_SYSTEM_ARCH "amd64")
    endif()
<<<<<<< HEAD

=======
>>>>>>> c325d78c
    SET( CPACK_SYSTEM_CODENAME "${DEBIAN_OS_NAME}")
    SET( CPACK_SYSTEM_NAME "${CPACK_SYSTEM_TYPE}-${CPACK_SYSTEM_VERSION}-${CPACK_SYSTEM_ARCH}-${CPACK_SYSTEM_CODENAME}")
    if(BUILD_WITH_GDB_DRIVER_PGSQL)
        SET( CPACK_SYSTEM_NAME "${CPACK_SYSTEM_NAME}-pgsql" )
    endif()
    if(CMAKE_BUILD_TYPE MATCHES Debug)
        SET( CPACK_SYSTEM_NAME "${CPACK_SYSTEM_NAME}-dbg" )
    endif()
    SET( CPACK_PACKAGE_VERSION "${CPACK_PACKAGE_VERSION_MAJOR}.${CPACK_PACKAGE_VERSION_MINOR}-${CPACK_PACKAGE_VERSION_PATCH}")
    SET( CPACK_DEBIAN_PACKAGE_MAINTAINER "Dmitriy Gerasimov <naeper@demlabs.net>" )
    SET( CPACK_DEBIAN_PACKAGE_DESCRIPTION_SUMMARY "CellFrame Node software https://cellframe.net" )
    SET( CPACK_DEBIAN_PACKAGE_DESCRIPTION   "CellFrame Node" )
    SET( CPACK_DEBIAN_PACKAGE_SECTION "extra")
    SET( CPACK_DEBIAN_PACKAGE_DEPENDS "debconf (>=1.5), dpkg (>=1.17), bash (>=4), debconf-utils, dconf-cli, less, pv, psmisc, logrotate, irqbalance")
    SET( CPACK_DEBIAN_PACKAGE_SHLIBDEPS ON)
    SET( CPACK_DEBIAN_PACKAGE_CONTROL_EXTRA
    "${CMAKE_CURRENT_SOURCE_DIR}/debian/postinst;${CMAKE_CURRENT_SOURCE_DIR}/debian/postrm;${CMAKE_CURRENT_SOURCE_DIR}/debian/templates;${CMAKE_CURRENT_SOURCE_DIR}/debian/config;")
    elseif(BSD)
        message("[*] BSD family system ${CMAKE_SYSTEM} ")
    elseif(DARWIN)
	message("[*] Darwin kernel (MacOS/iOS) ")
    else()
        message("[!] Unknown UNIX")
    endif()
else()
    message("[ ] Not UNIX")
endif()

set(NODE_TARGET      "${PROJECT_NAME}"     )
set(NODE_CLI_TARGET  "${PROJECT_NAME}-cli" )
set(NODE_TOOL_TARGET "${PROJECT_NAME}-tool")



if(BUILD_CELLFRAME_NODE_TESTS)
    enable_testing()
    add_subdirectory(test)
endif()

set( NODE_SOURCES
  sources/main.c
  sources/sig_unix_handler.c
)
set( NODE_CLI_SOURCES
  sources/main_node_cli.c
)
set( NODE_TOOL_SOURCES
  sources/main_node_tool.c
)

if(UNIX)
  if(ANDROID)
    add_library(${PROJECT_NAME} SHARED
        ${NODE_SOURCES}
        ${NODE_CLI_SOURCES}
        ${NODE_TOOL_SOURCES}
        sources/cellframe_node.h
    )
  else()
    add_executable(${PROJECT_NAME} ${NODE_SOURCES})
    add_executable(${NODE_CLI_TARGET} ${NODE_CLI_SOURCES})
    add_executable(${NODE_TOOL_TARGET} ${NODE_TOOL_SOURCES})
  endif()
endif()

if(WIN32)
    add_executable(${PROJECT_NAME} "sources/main.c" "sources/exh_win32.c" "sources/sig_win32_handler.c")
    add_executable(${NODE_CLI_TARGET} "sources/main_node_cli.c" )
    add_executable(${NODE_TOOL_TARGET} "sources/main_node_tool.c" )

    target_link_libraries(${NODE_CLI_TARGET} dap_chain_net dap_app_cli z pthread
			KERNEL32 USER32 SHELL32 WINMM GDI32 ADVAPI32 Ole32 Version Imm32
			OleAut32 ws2_32 ntdll psapi Shlwapi Bcrypt Crypt32 Secur32 userenv )
    set_property(TARGET ${NODE_CLI_TARGET} APPEND_STRING PROPERTY LINK_FLAGS "-mconsole")
    target_link_libraries(${NODE_TOOL_TARGET} cellframe-sdk )
    set_property(TARGET ${NODE_TOOL_TARGET} APPEND_STRING PROPERTY LINK_FLAGS "-mconsole")

    target_link_libraries(${PROJECT_NAME} cellframe-sdk json-c )
    set_property(TARGET ${PROJECT_NAME} APPEND_STRING PROPERTY LINK_FLAGS "-mwindows")

#dap_chain_net_srv_vpn dap_server_http_db_auth

endif()
if(BSD)
    set(CMAKE_C_FLAGS "${CMAKE_C_FLAGS} -L /usr/local/lib ")
    set(CMAKE_LINKER_FLAGS "${CMAKE_LINKER_FLAGS} -L /usr/local/lib")
endif()

#if(DARWIN)
## 3rd party
#    include_directories(cellframe-sdk/3rdparty/cuttdb/src)
#    include_directories(cellframe-sdk/3rdparty/json-c/)
#    include_directories(cellframe-sdk/3rdparty/libmagic/file)
#    include_directories(cellframe-sdk/3rdparty/uthash/src)
#    include_directories(cellframe-sdk/dap-sdk/crypto/src/XKCP/lib/high/Keccak/FIPS202)

## DAP SDK
#    include_directories(cellframe-sdk/dap-sdk/core/include)
#    include_directories(cellframe-sdk/dap-sdk/crypto/include)
#    include_directories(cellframe-sdk/dap-sdk/net/include)
#    include_directories(cellframe-sdk/dap-sdk/core/src/common)
#    include_directories(cellframe-sdk/dap-sdk/core/src/darwin/macos)
#    include_directories(cellframe-sdk/dap-sdk/core/src/unix)
#    include_directories(cellframe-sdk/dap-sdk/net/core/include)
#    include_directories(cellframe-sdk/dap-sdk/net/client/include)
#    include_directories(cellframe-sdk/dap-sdk/net/server/enc_server/include)
#    include_directories(cellframe-sdk/dap-sdk/net/server/http_server/include)
#    include_directories(cellframe-sdk/dap-sdk/net/server/http_server/http_client/include)
#    include_directories(cellframe-sdk/dap-sdk/net/server/json_rpc/)
#    include_directories(cellframe-sdk/dap-sdk/net/server/notify_server/include)
#    include_directories(cellframe-sdk/dap-sdk/stream/ch/include)
#    include_directories(cellframe-sdk/dap-sdk/stream/session/include)
#    include_directories(cellframe-sdk/dap-sdk/stream/stream/include)
##CellFrame SDK
#    include_directories(cellframe-sdk/modules/app-cli/include)
#    include_directories(cellframe-sdk/modules/chain/include)
#    include_directories(cellframe-sdk/modules/chain/btc_rpc/include)
#    include_directories(cellframe-sdk/modules/channel/chain/include)
#    include_directories(cellframe-sdk/modules/channel/chain-net/include)
#    include_directories(cellframe-sdk/modules/channel/chain-net-srv/include)
#    include_directories(cellframe-sdk/modules/common/include)
#    include_directories(cellframe-sdk/modules/consensus/block-poa/include)
#    include_directories(cellframe-sdk/modules/consensus/block-pow/include)
#    include_directories(cellframe-sdk/modules/consensus/dag-poa/include)
#    include_directories(cellframe-sdk/modules/consensus/dag-pos/include)
#    include_directories(cellframe-sdk/modules/consensus/none/include)
#    include_directories(cellframe-sdk/modules/global-db/include)
#    include_directories(cellframe-sdk/modules/mempool/include)
#    include_directories(cellframe-sdk/modules/mining/include)
#    include_directories(cellframe-sdk/modules/modules_dynamic/cdb/include)
#    include_directories(cellframe-sdk/modules/net/include)
#    include_directories(cellframe-sdk/modules/net/srv/include)
#    include_directories(cellframe-sdk/modules/service/app/include)
#    include_directories(cellframe-sdk/modules/service/app-db/include)
#    include_directories(cellframe-sdk/modules/service/datum/include)
#    include_directories(cellframe-sdk/modules/service/mining-pool/include)
#    include_directories(cellframe-sdk/modules/service/stake/include)
#    include_directories(cellframe-sdk/modules/service/vpn/include)
#    include_directories(cellframe-sdk/modules/service/xchange/include)
#    include_directories(cellframe-sdk/modules/service/type/blocks/include)
#    include_directories(cellframe-sdk/modules/service/type/dag/include)
#    include_directories(cellframe-sdk/modules/service/wallet/include)
#endif()

#add_executable(${PROJECT_NAME}-cli "sources/main_node_cli.c" "sources/main_node_cli_shell.c" "sources/main_node_cli_net.c" )
#add_executable(${PROJECT_NAME}-tool "sources/main_node_tool.c" )

if(UNIX AND NOT WIN32)
    message ("[*] Unix library set")
    set_property(TARGET ${PROJECT_NAME} APPEND_STRING PROPERTY LINK_FLAGS "-D_GNU_SOURCE")
    set(NODE_LIBRARIES cellframe-sdk )

    set(NODE_CLI_LIBRARIES m cellframe-sdk)

    set(NODE_TOOL_LIBRARIES m cellframe-sdk)

    if (SUPPORT_PYTHON_PLUGINS)
        add_definitions("-DDAP_SUPPORT_PYTHON_PLUGINS")
        set(CMAKE_C_FLAGS "${CMAKE_C_FLAGS} -DDAP_SUPPORT_PYTHON_PLUGINS")
        message("[+] Build with python plugins support")
        set(Python_ADDITIONAL_VERSION 3.9 3.8 3.7 3.6 3.5 3.4)
        find_package(PythonLibs REQUIRED)
        include_directories(${PYTHON_INCLUDE_DIR} include/)
	add_subdirectory(python-cellframe)
        set(NODE_LIBRARIES ${NODE_LIBRARIES} ${PYTHON_LIBRARIES} dap_plugins_python)
    endif()

    if(ANDROID )
        set(ALL_LIBRARIES ${NODE_LIBRARIES} ${NODE_CLI_LIBRARIES} ${NODE_TOOL_LIBRARIES} log)

        list(REMOVE_DUPLICATES ALL_LIBRARIES)

        target_link_libraries(${NODE_TARGET} ${ALL_LIBRARIES})
    else()
        target_link_libraries(${NODE_TARGET}      ${NODE_LIBRARIES} pthread )
        target_link_libraries(${NODE_CLI_TARGET}  ${NODE_CLI_LIBRARIES} pthread )
        target_link_libraries(${NODE_TOOL_TARGET} ${NODE_TOOL_LIBRARIES} pthread )
    endif()
endif()

target_include_directories(${PROJECT_NAME} INTERFACE .)

if(NOT ANDROID)
    target_include_directories(${NODE_CLI_TARGET} INTERFACE .)
    target_include_directories(${NODE_TOOL_TARGET} INTERFACE .)
endif()

if(DARWIN)
    INSTALL(DIRECTORY ${CMAKE_CURRENT_SOURCE_DIR}/dist/ DESTINATION ${SHAREDIR} FILES_MATCHING PATTERN "*"  PATTERN "*")
    INSTALL(DIRECTORY ${CMAKE_CURRENT_SOURCE_DIR}/dist.darwin/ DESTINATION ${SHAREDIR} FILES_MATCHING PATTERN "*"  PATTERN "*")
    INSTALL(TARGETS ${PROJECT_NAME} DESTINATION ${BINDIR} )
    INSTALL(TARGETS ${NODE_CLI_TARGET} DESTINATION ${BINDIR} )
    INSTALL(TARGETS ${NODE_TOOL_TARGET} DESTINATION ${BINDIR} )

    INSTALL(DIRECTORY ${CMAKE_CURRENT_SOURCE_DIR}/scripts/ DESTINATION ${BINDIR} FILES_MATCHING PATTERN "*"  PATTERN "*" PERMISSIONS OWNER_EXECUTE;OWNER_READ;OWNER_WRITE;WORLD_READ;GROUP_READ )
    INSTALL(DIRECTORY ${CMAKE_CURRENT_SOURCE_DIR}/scripts.darwin/ DESTINATION ${BINDIR} FILES_MATCHING PATTERN "*"  PATTERN "*" PERMISSIONS OWNER_EXECUTE;OWNER_READ;OWNER_WRITE;WORLD_READ;GROUP_READ )

else()
    INSTALL(DIRECTORY ${CMAKE_CURRENT_SOURCE_DIR}/dist/ DESTINATION ${CMAKE_INSTALL_PREFIX} FILES_MATCHING PATTERN "*"  PATTERN "*")
    if(LINUX)
	INSTALL(DIRECTORY ${CMAKE_CURRENT_SOURCE_DIR}/dist.linux/ DESTINATION ${CMAKE_INSTALL_PREFIX} FILES_MATCHING PATTERN "*"  PATTERN "*")
    elseif(DARWIN)
	INSTALL(DIRECTORY ${CMAKE_CURRENT_SOURCE_DIR}/dist.darwin/ DESTINATION ${CMAKE_INSTALL_PREFIX} FILES_MATCHING PATTERN "*"  PATTERN "*")
    elseif(BSD)
	INSTALL(DIRECTORY ${CMAKE_CURRENT_SOURCE_DIR}/dist.bsd/ DESTINATION ${CMAKE_INSTALL_PREFIX} FILES_MATCHING PATTERN "*"  PATTERN "*")
    endif()

    INSTALL(TARGETS ${PROJECT_NAME} DESTINATION ${CMAKE_INSTALL_PREFIX}/bin )

    if(UNIX AND NOT ANDROID)
	INSTALL(TARGETS ${NODE_CLI_TARGET} DESTINATION ${CMAKE_INSTALL_PREFIX}/bin )
	INSTALL(TARGETS ${NODE_TOOL_TARGET} DESTINATION ${CMAKE_INSTALL_PREFIX}/bin )
    endif()

    INSTALL(DIRECTORY ${CMAKE_CURRENT_SOURCE_DIR}/scripts/ DESTINATION ${CMAKE_INSTALL_PREFIX}/sbin FILES_MATCHING PATTERN "*"  PATTERN "*" PERMISSIONS OWNER_EXECUTE;OWNER_READ;OWNER_WRITE;WORLD_READ;GROUP_READ )
endif()
INCLUDE(CPack)<|MERGE_RESOLUTION|>--- conflicted
+++ resolved
@@ -7,14 +7,9 @@
 # Predefine project
 SET( CPACK_PACKAGE_NAME  "${PROJECT_NAME}")
 SET( CPACK_PACKAGE_VERSION_MAJOR 5)
-<<<<<<< HEAD
 SET( CPACK_PACKAGE_VERSION_MINOR 1)
-SET( CPACK_PACKAGE_VERSION_PATCH 0)
-=======
-SET( CPACK_PACKAGE_VERSION_MINOR 0)
-SET( CPACK_PACKAGE_VERSION_PATCH 14)
-
->>>>>>> c325d78c
+SET( CPACK_PACKAGE_VERSION_PATCH 1)
+
 if (CMAKE_TARGET_ARCH MATCHES arm)
     SET( CPACK_PACKAGE_ARCHITECTURE "${CMAKE_TARGET_ARCH}")
     SET( CPACK_DEBIAN_PACKAGE_ARCHITECTURE "${CMAKE_TARGET_ARCH}")
@@ -102,10 +97,7 @@
     else()
         SET( CPACK_SYSTEM_ARCH "amd64")
     endif()
-<<<<<<< HEAD
-
-=======
->>>>>>> c325d78c
+
     SET( CPACK_SYSTEM_CODENAME "${DEBIAN_OS_NAME}")
     SET( CPACK_SYSTEM_NAME "${CPACK_SYSTEM_TYPE}-${CPACK_SYSTEM_VERSION}-${CPACK_SYSTEM_ARCH}-${CPACK_SYSTEM_CODENAME}")
     if(BUILD_WITH_GDB_DRIVER_PGSQL)
