--- conflicted
+++ resolved
@@ -42,17 +42,14 @@
 
 
 if(LINUX)
-<<<<<<< HEAD
 #set(BUILD_WITH_PYTHON_ENV ON)
-set(SUPPORT_PYTHON_PLUGINS OFF)
-=======
+set(SUPPORT_PYTHON_PLUGINS ON)
     #set(BUILD_WITH_PYTHON_ENV ON)
     set(SUPPORT_PYTHON_PLUGINS ON)
     option(CREATE_DEFAULT_CONFIG "Create default configuration files" ON) # Optional config files creation
     if (CREATE_DEFAULT_CONFIG)
         message("[*] Generating default configuration for ${PROJECT_NAME}, skip with -DCREATE_DEFAULT_CONFIG=OFF")
     endif()
->>>>>>> d691ff9e
 endif()
 
 
