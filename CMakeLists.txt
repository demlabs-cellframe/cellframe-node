--- conflicted
+++ resolved
@@ -9,11 +9,7 @@
 SET( CPACK_PACKAGE_NAME  "${PROJECT_NAME}")
 SET( CPACK_PACKAGE_VERSION_MAJOR 5)
 SET( CPACK_PACKAGE_VERSION_MINOR 1)
-<<<<<<< HEAD
-SET( CPACK_PACKAGE_VERSION_PATCH 289)	# #6131 by SYS
-=======
-SET( CPACK_PACKAGE_VERSION_PATCH 293)
->>>>>>> 3a475b3e
+SET( CPACK_PACKAGE_VERSION_PATCH 294)
 
 if (CMAKE_TARGET_ARCH MATCHES arm)
     SET( CPACK_PACKAGE_ARCHITECTURE "${CMAKE_TARGET_ARCH}")
