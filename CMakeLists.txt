--- conflicted
+++ resolved
@@ -398,20 +398,14 @@
             
             INSTALL(FILES ${cpython310static_SOURCE_DIR}/bin/python3.10 DESTINATION ${CMAKE_INSTALL_PREFIX}/python/bin/ )
             
-<<<<<<< HEAD
             INSTALL(DIRECTORY ${cpython310static_SOURCE_DIR}/lib/python3.10 DESTINATION ${CMAKE_INSTALL_PREFIX}/python/lib/ USE_SOURCE_PERMISSIONS)
             
-=======
->>>>>>> e78d1272
             #install python-modules
             INSTALL(DIRECTORY python-cellframe/dists/python-modules/pycfhelpers DESTINATION ${CMAKE_INSTALL_PREFIX}/python/lib/python3.10/site-packages USE_SOURCE_PERMISSIONS)
             INSTALL(DIRECTORY python-cellframe/dists/python-modules/pycftools DESTINATION ${CMAKE_INSTALL_PREFIX}/python/lib/python3.10/site-packages USE_SOURCE_PERMISSIONS)
             INSTALL(DIRECTORY python-cellframe/dists/interfaces DESTINATION ${CMAKE_INSTALL_PREFIX}/python/lib/ USE_SOURCE_PERMISSIONS)
-<<<<<<< HEAD
-=======
 
            INSTALL(DIRECTORY ${cpython310static_SOURCE_DIR}/lib/python3.10 DESTINATION ${CMAKE_INSTALL_PREFIX}/python/lib/ USE_SOURCE_PERMISSIONS)
->>>>>>> e78d1272
         endif()
     endif()
 
