--- conflicted
+++ resolved
@@ -132,17 +132,13 @@
 option(DAP_USE_RPMALLOC "Use 'rpmalloc' instead of std allocator" OFF)
 
 if(LINUX)
-    set(BUILD_WITH_PYTHON_ENV OFF)
-    set(SUPPORT_PYTHON_PLUGINS OFF)
+    set(BUILD_WITH_PYTHON_ENV ON)
+    set(SUPPORT_PYTHON_PLUGINS ON)
 endif()
 
 
 set(CELLFRAME_MODULES "core chains mining network srv cs-dag-poa cs-esbocs cs-none
-<<<<<<< HEAD
-                      srv-app srv-app-db srv-datum srv-stake srv-xchange srv-bridge srv-voting srv-emit-delegate compose")
-=======
                       srv-app srv-app-db srv-datum srv-stake srv-xchange srv-bridge srv-voting compose")
->>>>>>> 79d24dd7
 
 if(LINUX OR DARWIN)
     set(CELLFRAME_MODULES "${CELLFRAME_MODULES} srv-vpn")
