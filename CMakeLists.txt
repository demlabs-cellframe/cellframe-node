--- conflicted
+++ resolved
@@ -8,11 +8,8 @@
 SET( CPACK_PACKAGE_NAME  "${PROJECT_NAME}")
 SET( CPACK_PACKAGE_VERSION_MAJOR 4)
 SET( CPACK_PACKAGE_VERSION_MINOR 0)
-<<<<<<< HEAD
-SET( CPACK_PACKAGE_VERSION_PATCH 30)
-=======
-SET( CPACK_PACKAGE_VERSION_PATCH 38)
->>>>>>> dad58e25
+SET( CPACK_PACKAGE_VERSION_PATCH 39)
+
 
 
 # init CellFrame SDK
