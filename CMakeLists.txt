--- conflicted
+++ resolved
@@ -138,11 +138,7 @@
 
 
 set(CELLFRAME_MODULES "core chains mining network srv cs-dag-poa cs-esbocs cs-none
-<<<<<<< HEAD
-                      srv-app srv-app-db srv-datum srv-stake srv-xchange srv-dex srv-bridge srv-voting compose")
-=======
-                      srv-app srv-app-db srv-datum srv-stake srv-xchange srv-bridge srv-voting srv-stake-ext compose")
->>>>>>> 4dc5e711
+                      srv-app srv-app-db srv-datum srv-stake srv-xchange srv-dex srv-bridge srv-voting srv-stake-ext compose")
 
 if(LINUX OR DARWIN)
     set(CELLFRAME_MODULES "${CELLFRAME_MODULES} srv-vpn")
