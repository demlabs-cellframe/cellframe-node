--- conflicted
+++ resolved
@@ -225,19 +225,6 @@
 #            URL https://www.python.org/ftp/python/3.10.4/Python-3.10.4.tgz
 
         ExternalProject_Add(${libpython}
-<<<<<<< HEAD
-            PREFIX ${PYTHON_PREFIX}
-#            URL ${CMAKE_CURRENT_SOURCE_DIR}/cellframe-sdk/3rdparty/Python-3.7.13.tar.xz
-            #URL     https://www.python.org/ftp/python/3.7.13/Python-3.7.13.tar.xz
-            URL https://www.python.org/ftp/python/3.10.4/Python-3.10.4.tgz
-            #URL_HASH_SHA256 10822726f75fd7efe05a94fbd6ac2258
-            CONFIGURE_HANDLED_BY_BUILD ON  # avoid constant reconfigure
-            INSTALL_DIR ${PYTHON_PREFIX}
-            BUILD_COMMAND "${MAKE}"
-            BUILD_BYPRODUCTS ${PYTHON_STATIC_LIB}
-            LOG_CONFIGURE ON
-            LOG_BUILD ON
-=======
             URL file:///${CMAKE_CURRENT_SOURCE_DIR}/cellframe-sdk/3rdparty/Python-3.10.4.tgz 
             PREFIX ${PYTHON_PREFIX} 
             INSTALL_DIR ${PYTHON_PREFIX} 
@@ -245,7 +232,6 @@
             BUILD_BYPRODUCTS ${PYTHON_STATIC_LIB} 
             LOG_CONFIGURE ON 
             LOG_BUILD ON 
->>>>>>> 33b9e209
             LOG_OUTPUT_ON_FAILURE ON
             CONFIGURE_HANDLED_BY_BUILD ON 
             CONFIGURE_COMMAND <SOURCE_DIR>/configure --disable-tk --disable-shared --prefix=${PYTHON_PREFIX} 
