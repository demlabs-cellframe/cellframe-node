--- conflicted
+++ resolved
@@ -9,11 +9,7 @@
 SET( CPACK_PACKAGE_NAME  "${PROJECT_NAME}")
 SET( CPACK_PACKAGE_VERSION_MAJOR 5)
 SET( CPACK_PACKAGE_VERSION_MINOR 0)
-<<<<<<< HEAD
-SET( CPACK_PACKAGE_VERSION_PATCH 21)
-=======
-SET( CPACK_PACKAGE_VERSION_PATCH 22)
->>>>>>> 8130a078
+SET( CPACK_PACKAGE_VERSION_PATCH 23)
 
 if (CMAKE_TARGET_ARCH MATCHES arm)
     SET( CPACK_PACKAGE_ARCHITECTURE "${CMAKE_TARGET_ARCH}")
@@ -119,7 +115,7 @@
     SET( CPACK_DEBIAN_PACKAGE_DESCRIPTION_SUMMARY "CellFrame Node software https://cellframe.net" )
     SET( CPACK_DEBIAN_PACKAGE_DESCRIPTION   "CellFrame Node" )
     SET( CPACK_DEBIAN_PACKAGE_SECTION "extra")
-    SET( CPACK_DEBIAN_PACKAGE_DEPENDS "debconf (>=1.5), dpkg (>=1.17), bash (>=4), debconf-utils, dconf-cli, less, psmisc, logrotate, irqbalance")
+    SET( CPACK_DEBIAN_PACKAGE_DEPENDS "debconf (>=1.5), dpkg (>=1.17), bash (>=4), debconf-utils, dconf-cli, less, pv, psmisc, logrotate, irqbalance")
     SET( CPACK_DEBIAN_PACKAGE_SHLIBDEPS ON)
     SET( CPACK_DEBIAN_PACKAGE_CONTROL_EXTRA
     "${CMAKE_CURRENT_SOURCE_DIR}/debian/postinst;${CMAKE_CURRENT_SOURCE_DIR}/debian/postrm;${CMAKE_CURRENT_SOURCE_DIR}/debian/templates;${CMAKE_CURRENT_SOURCE_DIR}/debian/config;")
