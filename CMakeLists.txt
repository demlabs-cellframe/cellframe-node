cmake_minimum_required(VERSION 3.10)
project(cellframe-node C)
set(CMAKE_ENABLE_EXPORTS ON)
set(CMAKE_VERBOSE_MAKEFILE ON)
set(CMAKE_COLOR_MAKEFILE   ON)
set(CMAKE_C_STANDARD 11)

# Predefine project
SET( CPACK_PACKAGE_NAME  "${PROJECT_NAME}")
SET( CPACK_PACKAGE_VERSION_MAJOR 5)
SET( CPACK_PACKAGE_VERSION_MINOR 1)
<<<<<<< HEAD
SET( CPACK_PACKAGE_VERSION_PATCH 194)
=======
SET( CPACK_PACKAGE_VERSION_PATCH 197)

>>>>>>> cb5e435a

if (CMAKE_TARGET_ARCH MATCHES arm)
    SET( CPACK_PACKAGE_ARCHITECTURE "${CMAKE_TARGET_ARCH}")
    SET( CPACK_DEBIAN_PACKAGE_ARCHITECTURE "${CMAKE_TARGET_ARCH}")
endif()

# Crossbuild configs

if (CMAKE_TARGET_ARCH MATCHES arm)
set(CMAKE_SYSTEM_PROCESSOR arm)
    if (CMAKE_TARGET_ARCH MATCHES armhf)
        set(CMAKE_C_COMPILER "/usr/bin/arm-linux-gnueabihf-gcc")
        set(CMAKE_CXX_COMPILER "/usr/bin/arm-linux-gnueabihf-g++")
        set(CMAKE_SYSROOT "/raspi-sysroot/")
    else()
        set(CMAKE_C_COMPILER "/usr/bin/aarch64-linux-gnu-gcc")
        set(CMAKE_CXX_COMPILER "/usr/bin/aarch64-linux-gnu-g++")
        set(CMAKE_SYSROOT "/arm64-sysroot/")
    endif()
endif()

# init CellFrame SDK
add_definitions("-DDAP_VERSION=\"${CPACK_PACKAGE_VERSION_MAJOR}-${CPACK_PACKAGE_VERSION_MINOR}.${CPACK_PACKAGE_VERSION_PATCH}\"")
set(SUBMODULES_NO_BUILD ON)
include (cellframe-sdk/cmake/OS_Detection.cmake)

if (WIN32)
    set(BUILD_WITH_GDB_DRIVER_MDBX OFF)
else()
    set(BUILD_WITH_GDB_DRIVER_MDBX ON)
endif()
#set(BUILD_WITH_GDB_DRIVER_PGSQL ON)
#set(BUILD_CRYPTO_TESTS ON)
#set(BUILD_WITH_PYTHON_ENV ON)
set(BUILD_WITH_ZIP OFF)

if(LINUX)
set(SUPPORT_PYTHON_PLUGINS ON)
endif()


if (WIN32)
    set(CELLFRAME_MODULES "core chains mining network srv cs-dag-poa cs-block-poa cs-dag-pos cs-block-pos cs-block-ton cs-none srv-app srv-app-db srv-datum srv-stake srv-xchange")
elseif(BSD)
    set(CELLFRAME_MODULES "core chains mining network srv cs-dag-poa cs-block-poa cs-dag-pos cs-block-pos cs-block-ton cs-none srv-app srv-app-db srv-datum srv-stake srv-xchange")
elseif(DARWIN)
    set(CELLFRAME_MODULES "core chains mining network srv cs-dag-poa cs-block-poa cs-dag-pos cs-block-pos cs-block-ton cs-none srv-app srv-app-db srv-datum srv-stake srv-xchange")
elseif(ANDROID)
    set(CELLFRAME_MODULES "core chains mining network srv cs-dag-poa cs-block-poa cs-dag-pos cs-block-pos cs-block-ton cs-none srv-app srv-app-db srv-datum srv-stake srv-xchange")
elseif(LINUX)
    set(CELLFRAME_MODULES "core chains mining network srv cs-dag-poa cs-block-poa cs-dag-pos cs-block-pos cs-block-ton cs-none srv-app srv-app-db srv-datum srv-stake srv-xchange modules-dynamic srv-vpn")
endif()

add_subdirectory(cellframe-sdk)

if (CELLFRAME_MODULES MATCHES "modules-dynamic")
    add_definitions("-DDAP_MODULES_DYNAMIC")
endif()


if(UNIX)
    if(DARWIN)
        SET(CMAKE_INSTALL_PREFIX "${USERDIR_PATH}/Applications/Cellframe.app")
        SET(CPACK_INSTALL_PREFIX "${USERDIR_PATH}/Applications/Cellframe.app")
        SET(DESTDIR "${USERDIR_PATH}/Applications/Cellframe.app")

        set(BUNDLE_NAME "Cellframe.app")
        set(BUNDLE_PATH "${CMAKE_INSTALL_PREFIX}")
        set(BINDIR ${BUNDLE_PATH}/Contents/MacOS)
        set(LIBDIR ${BUNDLE_PATH})
        set(RLIBDIR ${BUNDLE_PATH}/Contents/Frameworks)
        set(SHAREDIR ${BUNDLE_PATH}/Contents/Resources)
        set(PLUGINSDIR ${BUNDLE_PATH}/Contents/PlugIns)
        set(IMPORTSDIR ${BINDIR})

        add_definitions("-DDAP_DARWIN_LIBRARY")
    else()
        SET(CMAKE_INSTALL_PREFIX "/opt/${PROJECT_NAME}")
        SET(CPACK_INSTALL_PREFIX "/opt/${PROJECT_NAME}")
        SET(DESTDIR "/opt/${PROJECT_NAME}")
    endif()



  if(LINUX)
    message("[*] Linux package setup")

    SET( CPACK_GENERATOR "DEB")

    SET( CPACK_SYSTEM_TYPE "Debian")
    SET( CPACK_SYSTEM_VERSION "${DEBIAN_OS_VERSION}")
    if (CMAKE_TARGET_ARCH MATCHES arm)
        SET( CPACK_SYSTEM_ARCH ${CMAKE_TARGET_ARCH})
    else()
        SET( CPACK_SYSTEM_ARCH "amd64")
    endif()

    SET( CPACK_SYSTEM_CODENAME "${DEBIAN_OS_NAME}")
    SET( CPACK_SYSTEM_NAME "${CPACK_SYSTEM_TYPE}-${CPACK_SYSTEM_VERSION}-${CPACK_SYSTEM_ARCH}")
    if(BUILD_WITH_GDB_DRIVER_PGSQL)
        SET( CPACK_SYSTEM_NAME "${CPACK_SYSTEM_NAME}-pgsql" )
    endif()
    if(CMAKE_BUILD_TYPE MATCHES Debug)
        SET( CPACK_SYSTEM_NAME "${CPACK_SYSTEM_NAME}-dbg" )
    endif()
    SET( CPACK_PACKAGE_VERSION "${CPACK_PACKAGE_VERSION_MAJOR}.${CPACK_PACKAGE_VERSION_MINOR}-${CPACK_PACKAGE_VERSION_PATCH}")
    SET( CPACK_DEBIAN_PACKAGE_MAINTAINER "Dmitriy Gerasimov <naeper@demlabs.net>" )
    SET( CPACK_DEBIAN_PACKAGE_DESCRIPTION_SUMMARY "CellFrame Node software https://cellframe.net" )
    SET( CPACK_DEBIAN_PACKAGE_DESCRIPTION   "CellFrame Node" )
    SET( CPACK_DEBIAN_PACKAGE_SECTION "extra")
    SET( CPACK_DEBIAN_PACKAGE_DEPENDS "debconf (>=1.5), dpkg (>=1.17), bash (>=4), debconf-utils, dconf-cli, less, pv, psmisc, logrotate, irqbalance, xz-utils")
     if (CMAKE_TARGET_ARCH MATCHES arm)
        SET( CPACK_DEBIAN_PACKAGE_DEPENDS "${CPACK_DEBIAN_PACKAGE_DEPENDS}, libmagic1, libpython3.9" )
    endif()
    SET( CPACK_DEBIAN_PACKAGE_SHLIBDEPS ON)
    SET( CPACK_DEBIAN_PACKAGE_CONTROL_EXTRA
    "${CMAKE_CURRENT_SOURCE_DIR}/debian/postinst;${CMAKE_CURRENT_SOURCE_DIR}/debian/postrm;${CMAKE_CURRENT_SOURCE_DIR}/debian/templates;${CMAKE_CURRENT_SOURCE_DIR}/debian/config;")
    elseif(BSD)
        message("[*] BSD family system ${CMAKE_SYSTEM} ")
    elseif(DARWIN)
	message("[*] Darwin kernel (MacOS/iOS) ")
    else()
        message("[!] Unknown UNIX")
    endif()
else()
    message("[ ] Not UNIX")
endif()

set(NODE_TARGET      "${PROJECT_NAME}"     )
set(NODE_CLI_TARGET  "${PROJECT_NAME}-cli" )
set(NODE_TOOL_TARGET "${PROJECT_NAME}-tool")



if(BUILD_CELLFRAME_NODE_TESTS)
    enable_testing()
    add_subdirectory(test)
endif()

set( NODE_SOURCES
  sources/main.c
  sources/sig_unix_handler.c
)
set( NODE_CLI_SOURCES
  sources/main_node_cli.c
)
set( NODE_TOOL_SOURCES
  sources/main_node_tool.c
)

if(UNIX)
  if(ANDROID)
    add_library(${PROJECT_NAME} SHARED
        ${NODE_SOURCES}
        ${NODE_CLI_SOURCES}
        ${NODE_TOOL_SOURCES}
        sources/cellframe_node.h
    )
  else()
    add_executable(${PROJECT_NAME} ${NODE_SOURCES})
    add_executable(${NODE_CLI_TARGET} ${NODE_CLI_SOURCES})
    add_executable(${NODE_TOOL_TARGET} ${NODE_TOOL_SOURCES})
  endif()
endif()

if(WIN32)
    add_executable(${PROJECT_NAME} "sources/main.c" "sources/exh_win32.c" "sources/sig_win32_handler.c")
    add_executable(${NODE_CLI_TARGET} "sources/main_node_cli.c" )
    add_executable(${NODE_TOOL_TARGET} "sources/main_node_tool.c" )

    target_link_libraries(${NODE_CLI_TARGET} dap_chain_net dap_app_cli z pthread
			KERNEL32 USER32 SHELL32 WINMM GDI32 ADVAPI32 Ole32 Version Imm32
			OleAut32 ws2_32 ntdll psapi Shlwapi Bcrypt Crypt32 Secur32 userenv )
    set_property(TARGET ${NODE_CLI_TARGET} APPEND_STRING PROPERTY LINK_FLAGS "-mconsole")
    target_link_libraries(${NODE_TOOL_TARGET} cellframe-sdk )
    set_property(TARGET ${NODE_TOOL_TARGET} APPEND_STRING PROPERTY LINK_FLAGS "-mconsole")

    target_link_libraries(${PROJECT_NAME} cellframe-sdk json-c )
    set_property(TARGET ${PROJECT_NAME} APPEND_STRING PROPERTY LINK_FLAGS "-mwindows")

#dap_chain_net_srv_vpn dap_server_http_db_auth

endif()
if(BSD)
    set(CMAKE_C_FLAGS "${CMAKE_C_FLAGS} -L /usr/local/lib ")
    set(CMAKE_LINKER_FLAGS "${CMAKE_LINKER_FLAGS} -L /usr/local/lib")
endif()

#if(DARWIN)
## 3rd party
#    include_directories(cellframe-sdk/3rdparty/cuttdb/src)
#    include_directories(cellframe-sdk/3rdparty/json-c/)
#    include_directories(cellframe-sdk/3rdparty/libmagic/file)
#    include_directories(cellframe-sdk/3rdparty/uthash/src)
#    include_directories(cellframe-sdk/dap-sdk/crypto/src/XKCP/lib/high/Keccak/FIPS202)

## DAP SDK
#    include_directories(cellframe-sdk/dap-sdk/core/include)
#    include_directories(cellframe-sdk/dap-sdk/crypto/include)
#    include_directories(cellframe-sdk/dap-sdk/net/include)
#    include_directories(cellframe-sdk/dap-sdk/core/src/common)
#    include_directories(cellframe-sdk/dap-sdk/core/src/darwin/macos)
#    include_directories(cellframe-sdk/dap-sdk/core/src/unix)
#    include_directories(cellframe-sdk/dap-sdk/net/core/include)
#    include_directories(cellframe-sdk/dap-sdk/net/client/include)
#    include_directories(cellframe-sdk/dap-sdk/net/server/enc_server/include)
#    include_directories(cellframe-sdk/dap-sdk/net/server/http_server/include)
#    include_directories(cellframe-sdk/dap-sdk/net/server/http_server/http_client/include)
#    include_directories(cellframe-sdk/dap-sdk/net/server/json_rpc/)
#    include_directories(cellframe-sdk/dap-sdk/net/server/notify_server/include)
#    include_directories(cellframe-sdk/dap-sdk/stream/ch/include)
#    include_directories(cellframe-sdk/dap-sdk/stream/session/include)
#    include_directories(cellframe-sdk/dap-sdk/stream/stream/include)
##CellFrame SDK
#    include_directories(cellframe-sdk/modules/app-cli/include)
#    include_directories(cellframe-sdk/modules/chain/include)
#    include_directories(cellframe-sdk/modules/chain/btc_rpc/include)
#    include_directories(cellframe-sdk/modules/channel/chain/include)
#    include_directories(cellframe-sdk/modules/channel/chain-net/include)
#    include_directories(cellframe-sdk/modules/channel/chain-net-srv/include)
#    include_directories(cellframe-sdk/modules/common/include)
#    include_directories(cellframe-sdk/modules/consensus/block-poa/include)
#    include_directories(cellframe-sdk/modules/consensus/block-pow/include)
#    include_directories(cellframe-sdk/modules/consensus/dag-poa/include)
#    include_directories(cellframe-sdk/modules/consensus/dag-pos/include)
#    include_directories(cellframe-sdk/modules/consensus/none/include)
#    include_directories(cellframe-sdk/modules/global-db/include)
#    include_directories(cellframe-sdk/modules/mempool/include)
#    include_directories(cellframe-sdk/modules/mining/include)
#    include_directories(cellframe-sdk/modules/modules_dynamic/cdb/include)
#    include_directories(cellframe-sdk/modules/net/include)
#    include_directories(cellframe-sdk/modules/net/srv/include)
#    include_directories(cellframe-sdk/modules/service/app/include)
#    include_directories(cellframe-sdk/modules/service/app-db/include)
#    include_directories(cellframe-sdk/modules/service/datum/include)
#    include_directories(cellframe-sdk/modules/service/mining-pool/include)
#    include_directories(cellframe-sdk/modules/service/stake/include)
#    include_directories(cellframe-sdk/modules/service/vpn/include)
#    include_directories(cellframe-sdk/modules/service/xchange/include)
#    include_directories(cellframe-sdk/modules/service/type/blocks/include)
#    include_directories(cellframe-sdk/modules/service/type/dag/include)
#    include_directories(cellframe-sdk/modules/service/wallet/include)
#endif()

#add_executable(${PROJECT_NAME}-cli "sources/main_node_cli.c" "sources/main_node_cli_shell.c" "sources/main_node_cli_net.c" )
#add_executable(${PROJECT_NAME}-tool "sources/main_node_tool.c" )

if(UNIX AND NOT WIN32)
    message ("[*] Unix library set")
    set_property(TARGET ${PROJECT_NAME} APPEND_STRING PROPERTY LINK_FLAGS "-D_GNU_SOURCE")
    set(NODE_LIBRARIES cellframe-sdk )

    set(NODE_CLI_LIBRARIES m cellframe-sdk)

    set(NODE_TOOL_LIBRARIES m cellframe-sdk)

    if (SUPPORT_PYTHON_PLUGINS)
        add_definitions("-DDAP_SUPPORT_PYTHON_PLUGINS")
         if (BUILD_WITH_PYTHON_ENV)
            add_definitions("-DDAP_BUILD_WITH_PYTHON_ENV")
        endif()
        set(CMAKE_C_FLAGS "${CMAKE_C_FLAGS} -DDAP_SUPPORT_PYTHON_PLUGINS")
         if (BUILD_WITH_PYTHON_ENV)
            message("[+] Build with python environment")
            set(CMAKE_PREFIX_PATH "/opt/cellframe-node")
        endif()
        message("[+] Build with python plugins support")
        set(Python_ADDITIONAL_VERSION 3.9 3.8 3.7 3.6 3.5 3.4)
        find_package(PythonLibs REQUIRED)
        include_directories(${PYTHON_INCLUDE_DIR} include/)
	    add_subdirectory(python-cellframe)
        if (BUILD_WITH_PYTHON_ENV)
            set(PYTHON_LIBRARIES -lssl -lcrypto -lcrypt -lnsl ${PYTHON_LIBRARIES} -lz -lutil -lexpat )
        endif()
        set(NODE_LIBRARIES ${NODE_LIBRARIES} ${PYTHON_LIBRARIES} dap_plugins_python)
    endif()

    if(ANDROID )
        set(ALL_LIBRARIES ${NODE_LIBRARIES} ${NODE_CLI_LIBRARIES} ${NODE_TOOL_LIBRARIES} log)

        list(REMOVE_DUPLICATES ALL_LIBRARIES)

        target_link_libraries(${NODE_TARGET} ${ALL_LIBRARIES})
    else()
        target_link_libraries(${NODE_TARGET}      ${NODE_LIBRARIES} pthread )
        target_link_libraries(${NODE_CLI_TARGET}  ${NODE_CLI_LIBRARIES} pthread )
        target_link_libraries(${NODE_TOOL_TARGET} ${NODE_TOOL_LIBRARIES} pthread )
    endif()
endif()

target_include_directories(${PROJECT_NAME} INTERFACE .)

if(NOT ANDROID)
    target_include_directories(${NODE_CLI_TARGET} INTERFACE .)
    target_include_directories(${NODE_TOOL_TARGET} INTERFACE .)
endif()

if(DARWIN)
    INSTALL(DIRECTORY ${CMAKE_CURRENT_SOURCE_DIR}/dist/ DESTINATION ${SHAREDIR} FILES_MATCHING PATTERN "*"  PATTERN "*")
    INSTALL(DIRECTORY ${CMAKE_CURRENT_SOURCE_DIR}/dist.darwin/ DESTINATION ${SHAREDIR} FILES_MATCHING PATTERN "*"  PATTERN "*")
    INSTALL(TARGETS ${PROJECT_NAME} DESTINATION ${BINDIR} )
    INSTALL(TARGETS ${NODE_CLI_TARGET} DESTINATION ${BINDIR} )
    INSTALL(TARGETS ${NODE_TOOL_TARGET} DESTINATION ${BINDIR} )

    INSTALL(DIRECTORY ${CMAKE_CURRENT_SOURCE_DIR}/scripts/ DESTINATION ${BINDIR} FILES_MATCHING PATTERN "*"  PATTERN "*" PERMISSIONS OWNER_EXECUTE;OWNER_READ;OWNER_WRITE;WORLD_READ;GROUP_READ )
    INSTALL(DIRECTORY ${CMAKE_CURRENT_SOURCE_DIR}/scripts.darwin/ DESTINATION ${BINDIR} FILES_MATCHING PATTERN "*"  PATTERN "*" PERMISSIONS OWNER_EXECUTE;OWNER_READ;OWNER_WRITE;WORLD_READ;GROUP_READ )

else()
     if(BUILD_WITH_PYTHON_ENV)
       INSTALL(FILES /cpython.tar.xz DESTINATION ${CMAKE_INSTALL_PREFIX}/share )
    endif()
    INSTALL(DIRECTORY ${CMAKE_CURRENT_SOURCE_DIR}/dist/ DESTINATION ${CMAKE_INSTALL_PREFIX} FILES_MATCHING PATTERN "*"  PATTERN "*")
    if(LINUX)
	INSTALL(DIRECTORY ${CMAKE_CURRENT_SOURCE_DIR}/dist.linux/ DESTINATION ${CMAKE_INSTALL_PREFIX} FILES_MATCHING PATTERN "*"  PATTERN "*")
    elseif(DARWIN)
	INSTALL(DIRECTORY ${CMAKE_CURRENT_SOURCE_DIR}/dist.darwin/ DESTINATION ${CMAKE_INSTALL_PREFIX} FILES_MATCHING PATTERN "*"  PATTERN "*")
    elseif(BSD)
	INSTALL(DIRECTORY ${CMAKE_CURRENT_SOURCE_DIR}/dist.bsd/ DESTINATION ${CMAKE_INSTALL_PREFIX} FILES_MATCHING PATTERN "*"  PATTERN "*")
    endif()

    INSTALL(TARGETS ${PROJECT_NAME} DESTINATION ${CMAKE_INSTALL_PREFIX}/bin )

    if(UNIX AND NOT ANDROID)
	INSTALL(TARGETS ${NODE_CLI_TARGET} DESTINATION ${CMAKE_INSTALL_PREFIX}/bin )
	INSTALL(TARGETS ${NODE_TOOL_TARGET} DESTINATION ${CMAKE_INSTALL_PREFIX}/bin )
    endif()

    INSTALL(DIRECTORY ${CMAKE_CURRENT_SOURCE_DIR}/scripts/ DESTINATION ${CMAKE_INSTALL_PREFIX}/sbin FILES_MATCHING PATTERN "*"  PATTERN "*" PERMISSIONS OWNER_EXECUTE;OWNER_READ;OWNER_WRITE;WORLD_READ;GROUP_READ )
endif()
INCLUDE(CPack)<|MERGE_RESOLUTION|>--- conflicted
+++ resolved
@@ -9,12 +9,7 @@
 SET( CPACK_PACKAGE_NAME  "${PROJECT_NAME}")
 SET( CPACK_PACKAGE_VERSION_MAJOR 5)
 SET( CPACK_PACKAGE_VERSION_MINOR 1)
-<<<<<<< HEAD
-SET( CPACK_PACKAGE_VERSION_PATCH 194)
-=======
 SET( CPACK_PACKAGE_VERSION_PATCH 197)
-
->>>>>>> cb5e435a
 
 if (CMAKE_TARGET_ARCH MATCHES arm)
     SET( CPACK_PACKAGE_ARCHITECTURE "${CMAKE_TARGET_ARCH}")
