--- conflicted
+++ resolved
@@ -95,12 +95,6 @@
   set(CMAKE_LINKER_FLAGS "${CMAKE_LINKER_FLAGS} ${_LOPT}")
 
   include_directories(libdap/src/win32/)
-<<<<<<< HEAD
-  include_directories(3rdparty/libmemcached/)
-  include_directories(3rdparty/libmemcached/win32/)
-=======
-  include_directories(3rdparty/wepoll/include/)
->>>>>>> 82da87f9
   include_directories(3rdparty/uthash/src/)
   include_directories(3rdparty/libjson-c/)
   include_directories(3rdparty/curl/include/)
@@ -196,11 +190,6 @@
   add_executable(${PROJECT_NAME}-tool "sources/main_node_tool.c" )
   target_link_libraries(${PROJECT_NAME}-cli dap_chain_net
     ${CMAKE_CURRENT_SOURCE_DIR}/lib/[x86_64CLANG]/libjson-c[x86_64CLANG].a
-<<<<<<< HEAD
-    ${CMAKE_CURRENT_SOURCE_DIR}/lib/[x86_64CLANG]/libmemcached[x86_64CLANG].a
-=======
-    ${CMAKE_CURRENT_SOURCE_DIR}/lib/[x86_64CLANG]/wepoll[x86_64CLANG].a
->>>>>>> 82da87f9
     ${CMAKE_CURRENT_SOURCE_DIR}/lib/[x86_64CLANG]/libsqlite3[x86_64CLANG].a
     ${CMAKE_CURRENT_SOURCE_DIR}/lib/[x86_64CLANG]/libmongoc[x86_64CLANG].a
     ${CMAKE_CURRENT_SOURCE_DIR}/lib/[x86_64CLANG]/libbson[x86_64CLANG].a
@@ -229,17 +218,10 @@
     Bcrypt
     Crypt32
     Secur32
-<<<<<<< HEAD
-        userenv
-  )
-        set_property(TARGET ${PROJECT_NAME}-cli APPEND_STRING PROPERTY LINK_FLAGS "-mconsole")
-  target_link_libraries(${PROJECT_NAME}-tool dap_core dap_crypto dap_server_core dap_enc_server dap_udp_server dap_session
-=======
     userenv
   )
   set_property(TARGET ${PROJECT_NAME}-cli APPEND_STRING PROPERTY LINK_FLAGS "-mconsole")
     target_link_libraries(${PROJECT_NAME}-tool dap_core dap_crypto dap_server_core dap_enc_server dap_udp_server dap_session
->>>>>>> 82da87f9
     dap_enc_server dap_stream dap_stream_ch_vpn dap_stream_ch_chain dap_stream_ch_chain_net
     dap_stream_ch_chain_net_srv dap_chain dap_chain_crypto dap_client
     dap_chain_cs_dag dap_chain_cs_dag_poa dap_chain_cs_dag_pos
@@ -248,11 +230,6 @@
     dap_chain_wallet dap_chain_global_db dap_chain_mempool dap_cuttdb
 
     ${CMAKE_CURRENT_SOURCE_DIR}/lib/[x86_64CLANG]/libjson-c[x86_64CLANG].a
-<<<<<<< HEAD
-    ${CMAKE_CURRENT_SOURCE_DIR}/lib/[x86_64CLANG]/libmemcached[x86_64CLANG].a
-=======
-    ${CMAKE_CURRENT_SOURCE_DIR}/lib/[x86_64CLANG]/wepoll[x86_64CLANG].a
->>>>>>> 82da87f9
     ${CMAKE_CURRENT_SOURCE_DIR}/lib/[x86_64CLANG]/libsqlite3[x86_64CLANG].a
     ${CMAKE_CURRENT_SOURCE_DIR}/lib/[x86_64CLANG]/libmongoc[x86_64CLANG].a
     ${CMAKE_CURRENT_SOURCE_DIR}/lib/[x86_64CLANG]/libbson[x86_64CLANG].a
@@ -281,16 +258,9 @@
     Bcrypt
     Crypt32
     Secur32
-<<<<<<< HEAD
-        userenv
-)
-        set_property(TARGET ${PROJECT_NAME}-tool APPEND_STRING PROPERTY LINK_FLAGS "-mconsole")
-=======
     userenv
   )
   set_property(TARGET ${PROJECT_NAME}-tool APPEND_STRING PROPERTY LINK_FLAGS "-mconsole")
-
->>>>>>> 82da87f9
 
   target_link_libraries(${PROJECT_NAME} dap_core dap_crypto dap_server_core dap_enc_server dap_udp_server dap_session
     dap_enc_server dap_stream dap_stream_ch_vpn dap_stream_ch_chain dap_stream_ch_chain_net
@@ -300,11 +270,6 @@
     dap_chain_net_srv_datum dap_chain_net_srv_datum_pool
     dap_chain_wallet dap_chain_global_db dap_chain_mempool dap_chain_gdb
     ${CMAKE_CURRENT_SOURCE_DIR}/lib/[x86_64CLANG]/libjson-c[x86_64CLANG].a
-<<<<<<< HEAD
-    ${CMAKE_CURRENT_SOURCE_DIR}/lib/[x86_64CLANG]/libmemcached[x86_64CLANG].a
-=======
-    ${CMAKE_CURRENT_SOURCE_DIR}/lib/[x86_64CLANG]/wepoll[x86_64CLANG].a
->>>>>>> 82da87f9
     ${CMAKE_CURRENT_SOURCE_DIR}/lib/[x86_64CLANG]/libsqlite3[x86_64CLANG].a
     ${CMAKE_CURRENT_SOURCE_DIR}/lib/[x86_64CLANG]/libmongoc[x86_64CLANG].a
     ${CMAKE_CURRENT_SOURCE_DIR}/lib/[x86_64CLANG]/libbson[x86_64CLANG].a
@@ -333,15 +298,9 @@
     Bcrypt
     Crypt32
     Secur32
-<<<<<<< HEAD
-        userenv
-)
-        set_property(TARGET ${PROJECT_NAME} APPEND_STRING PROPERTY LINK_FLAGS "-mwindows")
-=======
     userenv
   )
     set_property(TARGET ${PROJECT_NAME} APPEND_STRING PROPERTY LINK_FLAGS "-mwindows")
->>>>>>> 82da87f9
 
 #dap_chain_net_srv_vpn dap_server_http_db_auth
 
@@ -351,11 +310,6 @@
 #add_executable(${PROJECT_NAME}-tool "sources/main_node_tool.c" )
 
 if(UNIX)
-
-
-<<<<<<< HEAD
-target_link_libraries(${PROJECT_NAME}-cli m dap_chain_net curl)
-=======
     target_link_libraries(${PROJECT_NAME} dap_core dap_crypto dap_crypto dap_server_core dap_enc_server dap_udp_server dap_session
         dap_enc_server dap_stream dap_stream_ch_vpn dap_stream_ch_chain dap_stream_ch_chain_net
         dap_stream_ch_chain_net_srv dap_chain dap_chain_crypto dap_client
@@ -389,8 +343,6 @@
         target_link_libraries(${PROJECT_NAME}-tool pthread)
 
     endif()
->>>>>>> 82da87f9
-
 endif()
 
 target_include_directories(${PROJECT_NAME} INTERFACE .)
