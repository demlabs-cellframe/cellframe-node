project(cellframe-node C)
cmake_minimum_required(VERSION 3.1)
set(CMAKE_VERBOSE_MAKEFILE ON)
set(CMAKE_COLOR_MAKEFILE   ON)
set(CMAKE_C_STANDARD 11)

# Predefine project
SET( CPACK_PACKAGE_NAME  "${PROJECT_NAME}")
SET( CPACK_PACKAGE_VERSION_MAJOR 4)
SET( CPACK_PACKAGE_VERSION_MINOR 0)
<<<<<<< HEAD
SET( CPACK_PACKAGE_VERSION_PATCH 28)
=======
SET( CPACK_PACKAGE_VERSION_PATCH 29)
>>>>>>> 87c723d6


# init CellFrame SDK
add_definitions("-DDAP_VERSION=\"${CPACK_PACKAGE_VERSION_MAJOR}\"")
set(SUBMODULES_NO_BUILD ON)
set(SUPPORT_PYTHON_PLUGINS ON)

if (NOT WIN32)
    set(CELLFRAME_MODULES "core chains mining network srv cs-dag-poa cs-dag-pos cs-none srv-app srv-app-db srv-datum srv-xchange srv-stake modules-dynamic srv-vpn")
else()
    set(CELLFRAME_MODULES "core chains mining network srv cs-dag-poa cs-dag-pos cs-none srv-app srv-app-db srv-datum srv-xchange srv-stake modules-dynamic")
endif()

include (cellframe-sdk/cmake/OS_Detection.cmake)
add_subdirectory(cellframe-sdk)

if(UNIX)
  if(LINUX)
    message("[*] Linux package setup")
    SET(CMAKE_INSTALL_PREFIX "/opt/${PROJECT_NAME}")
    SET(CPACK_INSTALL_PREFIX "/opt/${PROJECT_NAME}")
    SET(DESTDIR "/opt/${PROJECT_NAME}")

    SET( CPACK_GENERATOR "DEB")

    SET( CPACK_SYSTEM_TYPE "Debian")
    SET( CPACK_SYSTEM_VERSION "${DEBIAN_OS_VERSION}")
    SET( CPACK_SYSTEM_ARCH "amd64")
    SET( CPACK_SYSTEM_CODENAME "${DEBIAN_OS_NAME}")
    SET( CPACK_SYSTEM_NAME "${CPACK_SYSTEM_TYPE}-${CPACK_SYSTEM_VERSION}-${CPACK_SYSTEM_ARCH}-${CPACK_SYSTEM_CODENAME}")
    SET( CPACK_PACKAGE_VERSION "${CPACK_PACKAGE_VERSION_MAJOR}.${CPACK_PACKAGE_VERSION_MINOR}-${CPACK_PACKAGE_VERSION_PATCH}")
    SET( CPACK_DEBIAN_PACKAGE_MAINTAINER "Dmitriy Gerasimov <naeper@demlabs.net>" )
    SET( CPACK_DEBIAN_PACKAGE_DESCRIPTION_SUMMARY "CellFrame Node software https://cellframe.net" )
    SET( CPACK_DEBIAN_PACKAGE_DESCRIPTION   "CellFrame Node" )
    SET( CPACK_DEBIAN_PACKAGE_SECTION "extra")
    SET( CPACK_DEBIAN_PACKAGE_DEPENDS "debconf (>=1.5), dpkg (>=1.17), bash (>=4), debconf-utils, dconf-cli, less, pv, psmisc")
    SET( CPACK_DEBIAN_PACKAGE_SHLIBDEPS ON)
    SET( CPACK_DEBIAN_PACKAGE_CONTROL_EXTRA
    "${CMAKE_CURRENT_SOURCE_DIR}/debian/postinst;${CMAKE_CURRENT_SOURCE_DIR}/debian/postrm;${CMAKE_CURRENT_SOURCE_DIR}/debian/templates;${CMAKE_CURRENT_SOURCE_DIR}/debian/config;")

  else()
    message("[!] Unix but not linux")
  endif()
else()
    message("[ ] Not UNIX")
endif()


set(NODE_TARGET      "${PROJECT_NAME}"     )
set(NODE_CLI_TARGET  "${PROJECT_NAME}-cli" )
set(NODE_TOOL_TARGET "${PROJECT_NAME}-tool")



if(BUILD_CELLFRAME_NODE_TESTS)
    enable_testing()
    add_subdirectory(test)
endif()

set( NODE_SOURCES
  sources/main.c
  sources/sig_unix_handler.c
)
set( NODE_CLI_SOURCES
  sources/main_node_cli.c
)
set( NODE_TOOL_SOURCES
  sources/main_node_tool.c
)

if(UNIX)
  if(ANDROID)
    add_library(${PROJECT_NAME} SHARED
        ${NODE_SOURCES}
        ${NODE_CLI_SOURCES}
        ${NODE_TOOL_SOURCES}
        sources/cellframe_node.h
    )
  else()
    add_executable(${PROJECT_NAME} ${NODE_SOURCES})
    add_executable(${NODE_CLI_TARGET} ${NODE_CLI_SOURCES})
    add_executable(${NODE_TOOL_TARGET} ${NODE_TOOL_SOURCES})
  endif()
endif()

if(WIN32)
    add_executable(${PROJECT_NAME} "sources/main.c" "sources/exh_win32.c" "sources/sig_win32_handler.c")
    add_executable(${NODE_CLI_TARGET} "sources/main_node_cli.c" )
    add_executable(${NODE_TOOL_TARGET} "sources/main_node_tool.c" )

    target_link_libraries(${NODE_CLI_TARGET} dap_chain_net dap_app_cli z pthread
			KERNEL32 USER32 SHELL32 WINMM GDI32 ADVAPI32 Ole32 Version Imm32
			OleAut32 ws2_32 ntdll psapi Shlwapi Bcrypt Crypt32 Secur32 userenv )
    set_property(TARGET ${NODE_CLI_TARGET} APPEND_STRING PROPERTY LINK_FLAGS "-mconsole")
    target_link_libraries(${NODE_TOOL_TARGET} cellframe-sdk )
    set_property(TARGET ${NODE_TOOL_TARGET} APPEND_STRING PROPERTY LINK_FLAGS "-mconsole")

    target_link_libraries(${PROJECT_NAME} cellframe-sdk json-c )
    set_property(TARGET ${PROJECT_NAME} APPEND_STRING PROPERTY LINK_FLAGS "-mwindows")

#dap_chain_net_srv_vpn dap_server_http_db_auth

endif()

#add_executable(${PROJECT_NAME}-cli "sources/main_node_cli.c" "sources/main_node_cli_shell.c" "sources/main_node_cli_net.c" )
#add_executable(${PROJECT_NAME}-tool "sources/main_node_tool.c" )

if(UNIX AND NOT WIN32)
    set_property(TARGET ${PROJECT_NAME} APPEND_STRING PROPERTY LINK_FLAGS "-D_GNU_SOURCE")
    set(NODE_LIBRARIES cellframe-sdk )

    set(NODE_CLI_LIBRARIES m dap_chain_net dap_cuttdb dap_app_cli)

    set(NODE_TOOL_LIBRARIES cellframe-sdk )

    if (SUPPORT_PYTHON_PLUGINS)
        add_definitions("-DDAP_SUPPORT_PYTHON_PLUGINS")
        set(CMAKE_C_FLAGS "${CMAKE_C_FLAGS} -DDAP_SUPPORT_PYTHON_PLUGINS")
        message("[+] Build with support python plugins")
        set(Python_ADDITIONAL_VERSION 3.7 3.6 3.5 3.4)
        find_package(PythonLibs REQUIRED)
        include_directories(${PYTHON_INCLUDE_DIR} include/)

	add_subdirectory(python-cellframe)
        set(NODE_LIBRARIES ${NODE_LIBRARIES} ${PYTHON_LIBRARIES} dap_plugins_python)
    endif()

    if(ANDROID )
        set(ALL_LIBRARIES ${NODE_LIBRARIES} ${NODE_CLI_LIBRARIES} ${NODE_TOOL_LIBRARIES} log)

        list(REMOVE_DUPLICATES ALL_LIBRARIES)

        target_link_libraries(${NODE_TARGET} ${ALL_LIBRARIES})

    else()
        target_link_libraries(${NODE_TARGET}      ${NODE_LIBRARIES} pthread )
        target_link_libraries(${NODE_CLI_TARGET}  ${NODE_CLI_LIBRARIES} pthread )
        target_link_libraries(${NODE_TOOL_TARGET} ${NODE_TOOL_LIBRARIES} pthread )
    endif()
endif()

target_include_directories(${PROJECT_NAME} INTERFACE .)

if(NOT ANDROID)
    target_include_directories(${NODE_CLI_TARGET} INTERFACE .)
    target_include_directories(${NODE_TOOL_TARGET} INTERFACE .)
endif()

INSTALL(DIRECTORY ${CMAKE_CURRENT_SOURCE_DIR}/dist/ DESTINATION ${CMAKE_INSTALL_PREFIX} FILES_MATCHING PATTERN "*"  PATTERN "*")
INSTALL(TARGETS ${PROJECT_NAME} DESTINATION ${CMAKE_INSTALL_PREFIX}/bin )

if(UNIX AND NOT ANDROID)
    INSTALL(TARGETS ${NODE_CLI_TARGET} DESTINATION ${CMAKE_INSTALL_PREFIX}/bin )
    INSTALL(TARGETS ${NODE_TOOL_TARGET} DESTINATION ${CMAKE_INSTALL_PREFIX}/bin )
endif()

INSTALL(DIRECTORY ${CMAKE_CURRENT_SOURCE_DIR}/scripts/ DESTINATION ${CMAKE_INSTALL_PREFIX}/sbin FILES_MATCHING PATTERN "*"  PATTERN "*" PERMISSIONS OWNER_EXECUTE;OWNER_READ;OWNER_WRITE;WORLD_READ;GROUP_READ )
INCLUDE(CPack)<|MERGE_RESOLUTION|>--- conflicted
+++ resolved
@@ -8,11 +8,7 @@
 SET( CPACK_PACKAGE_NAME  "${PROJECT_NAME}")
 SET( CPACK_PACKAGE_VERSION_MAJOR 4)
 SET( CPACK_PACKAGE_VERSION_MINOR 0)
-<<<<<<< HEAD
-SET( CPACK_PACKAGE_VERSION_PATCH 28)
-=======
-SET( CPACK_PACKAGE_VERSION_PATCH 29)
->>>>>>> 87c723d6
+SET( CPACK_PACKAGE_VERSION_PATCH 30)
 
 
 # init CellFrame SDK
