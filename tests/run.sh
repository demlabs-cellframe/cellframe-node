#!/usr/bin/env bash
#
# Unified test runner for Cellframe Node
#
# Usage:
#   ./tests/run.sh                     # Run all tests
#   ./tests/run.sh --e2e               # Run only E2E tests
#   ./tests/run.sh --functional        # Run only functional tests
#   ./tests/run.sh --clean             # Clean cache before running (does NOT rebuild node)
#   ./tests/run.sh --rebuild           # Rebuild Docker images before starting network
#

set -euo pipefail

# Colors (optional; keep output ASCII-safe)
RED='\033[0;31m'
GREEN='\033[0;32m'
YELLOW='\033[1;33m'
BLUE='\033[0;34m'
NC='\033[0m' # No Color

# Helper functions
info() {
    echo -e "${BLUE}[INFO]${NC} $1"
}

success() {
    echo -e "${GREEN}[ OK ]${NC} $1"
}

error() {
    echo -e "${RED}[ERR ]${NC} $1" >&2
}

warning() {
    echo -e "${YELLOW}[WARN]${NC} $1"
}

# Directories
SCRIPT_DIR="$(cd "$(dirname "${BASH_SOURCE[0]}")" && pwd)"

PROJECT_ROOT="$(dirname "$SCRIPT_DIR")"

STAGE_ENV_WRAPPER="$SCRIPT_DIR/stage-env/stage-env"
STAGE_ENV_CONFIG="$SCRIPT_DIR/stage-env/config/stage-env.cfg"
TESTNET_DOCKER_DIR="$PROJECT_ROOT/../../tests-in-docker"
TESTNET_DOCKER_SCRIPT="$TESTNET_DOCKER_DIR/testnet.sh"

# Test directories
E2E_TESTS="$SCRIPT_DIR/e2e"
STAGE_ENV_INTEGRATION_BASE_TESTS="$SCRIPT_DIR/stage-env/tests/integration/scenarios/base"
FUNCTIONAL_TESTS="$SCRIPT_DIR/functional"
<<<<<<< HEAD
=======
SCENARIOS_TESTS="$SCRIPT_DIR/e2e"  # E2E tests directory
REGRESSION_TESTS="$SCRIPT_DIR/regression"  # Regression tests directory
>>>>>>> 14f50b85

# Build directories
TEST_BUILD_DIR="$PROJECT_ROOT/build"

# Parse arguments
RUN_E2E=false
RUN_FUNCTIONAL=false
RUN_REGRESSION=false
CLEAN_BEFORE=false
<<<<<<< HEAD
KEEP_RUNNING=false
REBUILD_IMAGES=false
SKIP_BUILD=false
BACKEND="stage-env" # stage-env | docker
PACKAGE_ARG=""
=======
REBUILD_IMAGES=false
PKGS_UPDATE=false
STOP_ENV=false
SPECIFIC_TESTS=()
>>>>>>> 14f50b85

while [[ $# -gt 0 ]]; do
    case $1 in
        --e2e)
            RUN_E2E=true
            shift
            ;;
        --functional)
            RUN_FUNCTIONAL=true
            shift
            ;;
        --regression)
            RUN_REGRESSION=true
            shift
            ;;
        --clean)
            CLEAN_BEFORE=true
            shift
            ;;
<<<<<<< HEAD
        --keep-running)
            KEEP_RUNNING=true
            shift
            ;;
=======
>>>>>>> 14f50b85
        --rebuild)
            REBUILD_IMAGES=true
            shift
            ;;
<<<<<<< HEAD
        --skip-build)
            SKIP_BUILD=true
            shift
            ;;
        --backend)
            BACKEND="${2:-}"
            shift 2
            ;;
        --package)
            PACKAGE_ARG="${2:-}"
            shift 2
=======
        --pkgs-update)
            PKGS_UPDATE=true
            shift
            ;;
        --stop)
            STOP_ENV=true
            shift
>>>>>>> 14f50b85
            ;;
        -h|--help)
            echo "Usage: $0 [OPTIONS] [TEST_PATH...]"
            echo ""
            echo "Options:"
            echo "  --e2e           Run only E2E tests"
            echo "  --functional    Run only functional tests"
<<<<<<< HEAD
            echo "  --clean         Clean before running (includes Docker cleanup)"
            echo "  --keep-running  Do not stop the network after tests"
            echo "  --rebuild       Force rebuild Docker images"
            echo "  --skip-build    Skip building cellframe-node (use existing)"
            echo "  --backend ARG   stage-env (default) or docker"
            echo "  --package ARG   Node package URL or path (docker backend)"
=======
            echo "  --regression    Run only regression tests (bug reproduction scenarios)"
            echo "  --clean         Clean cache before running (does NOT rebuild node)"
            echo "  --rebuild       Rebuild Docker images before starting network"
            echo "  --pkgs-update   Update packages in running containers (binary + apt update/upgrade)"
            echo "  --stop          Stop stage environment"
>>>>>>> 14f50b85
            echo "  -h, --help      Show this help message"
            echo ""
            echo "Examples:"
            echo "  $0                                    # Run all tests"
            echo "  $0 --e2e                              # Run all E2E tests"
            echo "  $0 --clean --e2e                      # Clean cache and run E2E tests"
            echo "  $0 --rebuild --e2e                    # Rebuild images and run E2E tests"
            echo "  $0 --stop                             # Stop stage environment"
            echo "  $0 tests/e2e/token                    # Run specific test suite"
            echo "  $0 tests/e2e/token/001_token_decl.yml # Run specific test"
            echo "  $0 tests/functional/wallet tests/e2e/token # Run multiple suites"
            echo ""
            echo "If no test type or path specified, all tests will run."
            exit 0
            ;;
        -*)
            error "Unknown option: $1"
            exit 1
            ;;
        *)
            # It's a test path
            SPECIFIC_TESTS+=("$1")
            shift
            ;;
    esac
done

<<<<<<< HEAD
# Validate backend
case "$BACKEND" in
    stage-env|docker) ;;
    *)
        error "Unsupported backend: $BACKEND (expected: stage-env or docker)"
        exit 1
        ;;
esac

# If neither specified, run both
if ! $RUN_E2E && ! $RUN_FUNCTIONAL; then
=======
# Handle --stop first
if [ "$STOP_ENV" = true ]; then
    info "Stopping stage environment..."
    
    if [ -x "$STAGE_ENV_WRAPPER" ]; then
        pushd "$SCRIPT_DIR/stage-env" > /dev/null
        STAGE_ENV_CONFIG_ABS="$(cd "$(dirname "$STAGE_ENV_CONFIG")" && pwd)/$(basename "$STAGE_ENV_CONFIG")"
        ./stage-env --config="$STAGE_ENV_CONFIG_ABS" stop || true
        popd > /dev/null
    else
        error "stage-env wrapper not found or not executable"
        exit 1
    fi
    
    success "Stage environment stopped"
    exit 0
fi

# If specific tests provided, use them directly
if [ ${#SPECIFIC_TESTS[@]} -gt 0 ]; then
    info "Specific tests requested: ${SPECIFIC_TESTS[*]}"
    # Don't set RUN_E2E or RUN_FUNCTIONAL - we'll use SPECIFIC_TESTS directly
elif ! $RUN_E2E && ! $RUN_FUNCTIONAL && ! $RUN_REGRESSION; then
    # If nothing specified and no specific tests, run all
>>>>>>> 14f50b85
    RUN_E2E=true
    RUN_FUNCTIONAL=true
    RUN_REGRESSION=true
fi

info "Cellframe Node Test Runner"
echo "────────────────────────────────────"

# Check prerequisites
info "Checking prerequisites..."

if ! command -v python3 &> /dev/null; then
    error "Python 3 is required but not installed"
    exit 1
fi

if ! command -v docker &> /dev/null; then
    error "Docker is required but not installed"
    exit 1
fi

success "Prerequisites OK"

<<<<<<< HEAD
# Detect if running in cellframe-node repository and build local package
DEB_PACKAGE=""
if [ -f "$PROJECT_ROOT/CMakeLists.txt" ] && grep -q "cellframe-node" "$PROJECT_ROOT/CMakeLists.txt"; then
    if $SKIP_BUILD; then
        info "Skipping build (--skip-build specified)"
        # Try to find existing .deb package
        DEB_PACKAGE=$(find "$TEST_BUILD_DIR" -maxdepth 1 -name "cellframe-node*.deb" -type f 2>/dev/null | head -n 1)
        if [ -n "$DEB_PACKAGE" ]; then
            success "Using existing package: $(basename "$DEB_PACKAGE")"
        else
            warning "No existing package found in $TEST_BUILD_DIR"
        fi
    else
        info "Detected cellframe-node repository - building local package..."
        
        # Create test_build directory
        mkdir -p "$TEST_BUILD_DIR"
        cd "$TEST_BUILD_DIR"
        
        # Configure with CMake (Debug mode for testing)
        info "Configuring with CMake (Debug mode)..."
        cmake -DCMAKE_BUILD_TYPE=Debug -DBUILD_TESTS=On .. || {
            error "CMake configuration failed"
            exit 1
        }
        
        # Build
        info "Building cellframe-node..."
        make -j$(nproc) cellframe-node || {
            error "Build failed"
            exit 1
        }
        
        # Package with cpack
        info "Creating .deb package..."
        cpack -G DEB || {
            error "Packaging failed"
            exit 1
        }
        
        # Find the generated .deb package
        DEB_PACKAGE=$(find "$TEST_BUILD_DIR" -maxdepth 1 -name "cellframe-node*.deb" -type f | head -n 1)
        
        if [ -z "$DEB_PACKAGE" ]; then
            error "No .deb package found after build"
            exit 1
        fi
        
        success "Package created: $(basename "$DEB_PACKAGE")"
        cd "$PROJECT_ROOT"
    fi
    
    # Update stage-env.cfg to use local package
    if [ -n "$DEB_PACKAGE" ] && [ -f "$STAGE_ENV_CONFIG" ]; then
        info "Updating stage-env.cfg with local package path..."
        
        # Create temporary config with updated node_source
        python3 -c "
import configparser
config = configparser.ConfigParser()
config.read('$STAGE_ENV_CONFIG')

if not config.has_section('node_source'):
    config.add_section('node_source')

config.set('node_source', 'type', 'local')
config.set('node_source', 'local_path', '$DEB_PACKAGE')

with open('$STAGE_ENV_CONFIG', 'w') as f:
    config.write(f)
" || {
            warning "Failed to update stage-env.cfg automatically"
            info "Please update [node_source] section manually:"
            info "  type = local"
            info "  local_path = $DEB_PACKAGE"
        }
        
        success "stage-env.cfg updated to use local package"
    elif [ -z "$DEB_PACKAGE" ]; then
        warning "No .deb package to configure"
    else
        warning "stage-env.cfg not found at $STAGE_ENV_CONFIG"
    fi
else
    info "Not in cellframe-node repository - using configured node source"
fi

# If docker backend is used and no explicit package is provided,
# prefer the locally built package when available.
if [[ "$BACKEND" == "docker" ]]; then
    if [[ -z "$PACKAGE_ARG" && -n "${DEB_PACKAGE:-}" ]]; then
        PACKAGE_ARG="$DEB_PACKAGE"
    fi
fi

# Clean if requested
if $CLEAN_BEFORE; then
    warning "Cleaning test environment..."
    
    if [[ "$BACKEND" == "stage-env" ]]; then
        # Clean Docker containers, images, and volumes first
        COMPOSE_FILE="$SCRIPT_DIR/stage-env/docker-compose.generated.yml"
        if [ -f "$COMPOSE_FILE" ]; then
            info "Stopping and removing Docker containers/images..."
            docker compose -f "$COMPOSE_FILE" -p cellframe-stage stop 2>/dev/null || true
            docker compose -f "$COMPOSE_FILE" -p cellframe-stage down --rmi local --volumes 2>/dev/null || true
        fi
        
        # Also clean the cf-node images directly
        info "Removing cf-node images..."
        docker images --filter "reference=cf-node:*" -q | xargs -r docker rmi -f 2>/dev/null || true
        
        if [ -x "$STAGE_ENV_WRAPPER" ]; then
            "$STAGE_ENV_WRAPPER" clean --all --yes || true
        fi
    else
        if [ -x "$TESTNET_DOCKER_DIR/clean.sh" ]; then
            "$TESTNET_DOCKER_DIR/clean.sh" || true
        fi
=======
# Package building is now handled by stage-env automatically
# run.sh only passes config path to stage-env
info "Using node source configuration from $STAGE_ENV_CONFIG"
info "Stage-env will handle package building automatically if needed"

# Clean if requested
if $CLEAN_BEFORE; then
    warning "Cleaning test environment..."
    
    if [ -x "$STAGE_ENV_WRAPPER" ]; then
        pushd "$SCRIPT_DIR/stage-env" > /dev/null
        STAGE_ENV_CONFIG_ABS="$(cd "$(dirname "$STAGE_ENV_CONFIG")" && pwd)/$(basename "$STAGE_ENV_CONFIG")"
        ./stage-env --config="$STAGE_ENV_CONFIG_ABS" clean --all || true
        popd > /dev/null
    fi
    
    # Additional cleanup: snapshot, cache/data, cache/code, config
    # This ensures complete cleanup even if snapshot deletion fails
    # NOTE: cache/data cleanup is handled by stage-env clean --all via Docker
    # This section only handles directories that stage-env doesn't clean
    info "Cleaning additional directories..."
    
    STAGE_ENV_DIR="$SCRIPT_DIR/stage-env"
    TESTING_DIR="$SCRIPT_DIR/testing"
    
    # Clean snapshots (if stage-env clean didn't handle them)
    if [ -d "$TESTING_DIR/snapshots" ] && [ "$(ls -A "$TESTING_DIR/snapshots" 2>/dev/null)" ]; then
        info "Removing remaining snapshots..."
        # Use Docker for cleanup if available (handles root-owned files)
        if command -v docker &> /dev/null; then
            docker run --rm -v "$TESTING_DIR:/cleanup" alpine:latest sh -c "rm -rf /cleanup/snapshots/* && echo 'Snapshots cleaned'" || true
        else
            rm -rf "$TESTING_DIR/snapshots"/* || true
        fi
        success "Snapshots cleaned"
    fi
    
    # Clean cache/data using Docker (handles root-owned files from containers)
    if [ -d "$TESTING_DIR/cache/data" ] && [ "$(ls -A "$TESTING_DIR/cache/data" 2>/dev/null)" ]; then
        info "Removing cache/data via Docker..."
        if command -v docker &> /dev/null; then
            docker run --rm -v "$TESTING_DIR/cache:/cleanup" alpine:latest sh -c "rm -rf /cleanup/data/* && echo 'Cache/data cleaned'" || true
        else
            warning "Docker not available, falling back to sudo (may fail)"
            sudo rm -rf "$TESTING_DIR/cache/data"/* || true
        fi
        success "Cache/data cleaned"
    fi
    
    # Clean cache/code using Docker (handles root-owned files from containers)
    if [ -d "$TESTING_DIR/cache/code" ] && [ "$(ls -A "$TESTING_DIR/cache/code" 2>/dev/null)" ]; then
        info "Removing cache/code via Docker..."
        if command -v docker &> /dev/null; then
            docker run --rm -v "$TESTING_DIR/cache:/cleanup" alpine:latest sh -c "rm -rf /cleanup/code/* && echo 'Cache/code cleaned'" || true
        else
            warning "Docker not available, falling back to sudo (may fail)"
            sudo rm -rf "$TESTING_DIR/cache/code"/* || true
        fi
        success "Cache/code cleaned"
    fi
    
    # Clean config cache (if exists) - this is safe to remove with rm
    if [ -d "$STAGE_ENV_DIR/.cache" ]; then
        info "Removing config cache..."
        rm -rf "$STAGE_ENV_DIR/.cache" || true
        success "Config cache cleaned"
>>>>>>> 14f50b85
    fi
    
    success "Environment cleaned"
fi

# Track results
E2E_EXIT=0
FUNCTIONAL_EXIT=0
REGRESSION_EXIT=0

<<<<<<< HEAD
# Docker backend: delegate to the known-good integration script.
# It starts the network and performs its own checks.
if [[ "$BACKEND" == "docker" ]]; then
    echo ""
    info "═══════════════════════════════════"
    info "Docker backend (tests-in-docker/testnet.sh)"
    info "═══════════════════════════════════"
    echo ""
    
    if [ ! -x "$TESTNET_DOCKER_SCRIPT" ]; then
        error "testnet.sh not found or not executable at: $TESTNET_DOCKER_SCRIPT"
        exit 1
    fi
    
    if [[ -n "$PACKAGE_ARG" ]]; then
        if [[ -f "$PACKAGE_ARG" ]]; then
            # testnet.sh accepts only files from its local debs/ directory.
            mkdir -p "$TESTNET_DOCKER_DIR/debs"
            cp -f "$PACKAGE_ARG" "$TESTNET_DOCKER_DIR/debs/"
            PACKAGE_ARG="$(basename "$PACKAGE_ARG")"
        fi
        info "Starting docker testnet with package: $PACKAGE_ARG"
        (cd "$TESTNET_DOCKER_DIR" && bash "./testnet.sh" "$PACKAGE_ARG")
    else
        info "Starting docker testnet with default package (master/latest)"
        (cd "$TESTNET_DOCKER_DIR" && bash "./testnet.sh")
    fi
    
    success "Docker testnet script finished successfully"
    exit 0
fi

# stage-env backend: start network once, run selected suites, then stop (unless --keep-running).
if [ ! -x "$STAGE_ENV_WRAPPER" ]; then
    error "stage-env wrapper not found or not executable at: $STAGE_ENV_WRAPPER"
    exit 1
fi

echo ""
info "═══════════════════════════════════"
info "stage-env backend"
info "═══════════════════════════════════"
echo ""

# Pre-cleanup: Stop any running containers and clean up before starting fresh
# This prevents BuildKit "image already exists" errors
COMPOSE_FILE="$SCRIPT_DIR/stage-env/docker-compose.generated.yml"
if [ -f "$COMPOSE_FILE" ]; then
    info "Cleaning up previous Docker resources..."
    docker compose -f "$COMPOSE_FILE" -p cellframe-stage stop 2>/dev/null || true
    
    if $REBUILD_IMAGES || $CLEAN_BEFORE; then
        # Full cleanup with image removal
        docker compose -f "$COMPOSE_FILE" -p cellframe-stage down --rmi local --volumes 2>/dev/null || true
        # Also remove cf-node images directly
        docker images --filter "reference=cf-node:*" -q | xargs -r docker rmi -f 2>/dev/null || true
        success "Docker cleanup completed (with image removal)"
    else
        # Quick cleanup without image removal
        docker compose -f "$COMPOSE_FILE" -p cellframe-stage down --volumes 2>/dev/null || true
        success "Docker cleanup completed"
    fi
fi

# Build stage-env start command
STAGE_ENV_START_ARGS="--wait"
if $REBUILD_IMAGES; then
    STAGE_ENV_START_ARGS="$STAGE_ENV_START_ARGS --rebuild"
fi
if $KEEP_RUNNING; then
    STAGE_ENV_START_ARGS="$STAGE_ENV_START_ARGS --keep-running"
fi

info "Starting stage environment..."
if "$STAGE_ENV_WRAPPER" --config="$STAGE_ENV_CONFIG" start $STAGE_ENV_START_ARGS; then
    success "Stage environment started"
else
    error "Failed to start stage environment"
    exit 1
fi

# Run E2E tests
if $RUN_E2E; then
    echo ""
    info "Running E2E Tests..."
    
    TEST_DIRS=()
    if [ -d "$E2E_TESTS" ]; then
        TEST_DIRS+=("$E2E_TESTS")
    fi
    if [ -d "$STAGE_ENV_INTEGRATION_BASE_TESTS" ]; then
        TEST_DIRS+=("$STAGE_ENV_INTEGRATION_BASE_TESTS")
    fi
    
    if [ ${#TEST_DIRS[@]} -gt 0 ]; then
        KEEP_ARG=""
        $KEEP_RUNNING && KEEP_ARG="--keep-running"
        "$STAGE_ENV_WRAPPER" --config="$STAGE_ENV_CONFIG" run-tests --no-start-network "${TEST_DIRS[@]}" $KEEP_ARG || E2E_EXIT=$?
    else
        warning "No E2E test directories found"
        E2E_EXIT=1
    fi
fi

# Run functional tests
if $RUN_FUNCTIONAL; then
    echo ""
    info "Running Functional Tests..."
    
    TEST_DIRS=()
    if [ -d "$FUNCTIONAL_TESTS" ]; then
        TEST_DIRS+=("$FUNCTIONAL_TESTS")
    fi
    
    if [ ${#TEST_DIRS[@]} -gt 0 ]; then
        KEEP_ARG=""
        $KEEP_RUNNING && KEEP_ARG="--keep-running"
        "$STAGE_ENV_WRAPPER" --config="$STAGE_ENV_CONFIG" run-tests --no-start-network "${TEST_DIRS[@]}" $KEEP_ARG || FUNCTIONAL_EXIT=$?
    else
        warning "Functional tests directory not found: $FUNCTIONAL_TESTS"
        FUNCTIONAL_EXIT=1
=======
# Handle pkgs-update flag
if [ "$PKGS_UPDATE" = true ]; then
    echo ""
    info "═══════════════════════════════════"
    info "Updating Packages"
    info "═══════════════════════════════════"
    echo ""
    
    if [ ! -x "$STAGE_ENV_WRAPPER" ]; then
        error "stage-env wrapper not found or not executable"
        exit 1
    fi
    
    pushd "$SCRIPT_DIR/stage-env" > /dev/null
    STAGE_ENV_CONFIG_ABS="$(cd "$(dirname "$STAGE_ENV_CONFIG")" && pwd)/$(basename "$STAGE_ENV_CONFIG")"
    
    info "Updating packages in running containers..."
    ./stage-env --config="$STAGE_ENV_CONFIG_ABS" pkgs-update || exit $?
    
    popd > /dev/null
    
    success "Package update completed"
    exit 0
fi

# Run all tests (E2E + Functional + Regression) in a single run
# Also run if specific tests are provided
if $RUN_E2E || $RUN_FUNCTIONAL || $RUN_REGRESSION || [ ${#SPECIFIC_TESTS[@]} -gt 0 ]; then
    echo ""
    info "═══════════════════════════════════"
    info "Running Tests"
    info "═══════════════════════════════════"
    echo ""
    
    if [ ! -x "$STAGE_ENV_WRAPPER" ]; then
        error "stage-env wrapper not found or not executable"
        E2E_EXIT=1
        FUNCTIONAL_EXIT=1
    else
        # Start stage environment with config
        info "Starting stage environment..."
        
        # CRITICAL: Change to stage-env directory before running wrapper
        # This ensures relative paths in config (like cache_dir, local_path) work correctly
        pushd "$SCRIPT_DIR/stage-env" > /dev/null
        
        # Convert config path to absolute for safety
        STAGE_ENV_CONFIG_ABS="$(cd "$(dirname "$STAGE_ENV_CONFIG")" && pwd)/$(basename "$STAGE_ENV_CONFIG")"
        
        # Build rebuild flag for stage-env start
        if [ "$REBUILD_IMAGES" = true ]; then
            info "Will rebuild Docker images before starting"
            ./stage-env --config="$STAGE_ENV_CONFIG_ABS" start --rebuild --wait || E2E_EXIT=$?
        else
            ./stage-env --config="$STAGE_ENV_CONFIG_ABS" start --wait || E2E_EXIT=$?
        fi
        
        popd > /dev/null
        
        if [ $E2E_EXIT -eq 0 ]; then
            success "Stage environment started"
            
            # Collect ALL test directories for single run
            TEST_DIRS=()
            
            # If specific tests provided, use them
            if [ ${#SPECIFIC_TESTS[@]} -gt 0 ]; then
                for test_path in "${SPECIFIC_TESTS[@]}"; do
                    # Convert relative path to absolute (relative to PROJECT_ROOT)
                    if [[ "$test_path" == /* ]]; then
                        abs_path="$test_path"
                    else
                        # Path is relative to PROJECT_ROOT (cellframe-node/)
                        abs_path="$PROJECT_ROOT/$test_path"
                    fi
                    
                    # For stage-env, paths need to be relative to stage-env directory
                    # Convert absolute to relative from stage-env/
                    stage_env_dir="$SCRIPT_DIR/stage-env"
                    rel_from_stage_env=$(realpath --relative-to="$stage_env_dir" "$abs_path" 2>/dev/null || echo "$abs_path")
                    
                    if [ -e "$abs_path" ]; then
                        info "Adding specific test: $test_path (stage-env: $rel_from_stage_env)"
                        TEST_DIRS+=("$rel_from_stage_env")
                    else
                        warning "Test path not found: $test_path (resolved to $abs_path)"
                    fi
                done
            else
                # Add stage-env base tests (if E2E enabled)
                if $RUN_E2E && [ -d "$STAGE_ENV_BASE_TESTS" ]; then
                    # Convert to relative path from stage-env/
                    stage_env_dir="$SCRIPT_DIR/stage-env"
                    rel_path=$(realpath --relative-to="$stage_env_dir" "$STAGE_ENV_BASE_TESTS")
                    info "Adding base tests: $rel_path"
                    TEST_DIRS+=("$rel_path")
                fi
                
                # Add E2E scenarios tests (if E2E enabled)
                if $RUN_E2E && [ -d "$SCENARIOS_TESTS" ]; then
                    stage_env_dir="$SCRIPT_DIR/stage-env"
                    rel_path=$(realpath --relative-to="$stage_env_dir" "$SCENARIOS_TESTS")
                    info "Adding E2E tests: $rel_path"
                    TEST_DIRS+=("$rel_path")
                fi
                
                # Add functional tests (if functional enabled)
                if $RUN_FUNCTIONAL && [ -d "$FUNCTIONAL_TESTS" ]; then
                    stage_env_dir="$SCRIPT_DIR/stage-env"
                    rel_path=$(realpath --relative-to="$stage_env_dir" "$FUNCTIONAL_TESTS")
                    info "Adding functional tests: $rel_path"
                    TEST_DIRS+=("$rel_path")
                fi
                
                # Add regression tests (if regression enabled)
                if $RUN_REGRESSION && [ -d "$REGRESSION_TESTS" ]; then
                    stage_env_dir="$SCRIPT_DIR/stage-env"
                    rel_path=$(realpath --relative-to="$stage_env_dir" "$REGRESSION_TESTS")
                    info "Adding regression tests directory: $rel_path"
                    TEST_DIRS+=("$rel_path")
                fi
            fi
            
            # Run ALL tests in one go (single run_id, single artifacts folder)
            if [ ${#TEST_DIRS[@]} -gt 0 ]; then
                info "Running ${#TEST_DIRS[@]} test suite(s) in unified run..."
                
                # CRITICAL: Run from stage-env directory for relative paths
                pushd "$SCRIPT_DIR/stage-env" > /dev/null
                
                # Use --no-start-network since we already started it above
                ./stage-env --config="$STAGE_ENV_CONFIG_ABS" run-tests --no-start-network "${TEST_DIRS[@]}" || TEST_EXIT=$?
                
                popd > /dev/null
                
                # Set individual exit codes based on result
                if [ $TEST_EXIT -ne 0 ]; then
                    if $RUN_E2E; then
                        E2E_EXIT=$TEST_EXIT
                    fi
                    if $RUN_FUNCTIONAL; then
                        FUNCTIONAL_EXIT=$TEST_EXIT
                    fi
                    if $RUN_REGRESSION; then
                        REGRESSION_EXIT=$TEST_EXIT
                    fi
                fi
            else
                warning "No test directories found"
            fi
            
            # Stop environment
            info "Stopping stage environment..."
            
            pushd "$SCRIPT_DIR/stage-env" > /dev/null
            ./stage-env --config="$STAGE_ENV_CONFIG_ABS" stop || true
            popd > /dev/null
            
            success "Stage environment stopped"
        else
            error "Failed to start stage environment"
            FUNCTIONAL_EXIT=$E2E_EXIT
        fi
>>>>>>> 14f50b85
    fi
fi

# Stop environment (unless --keep-running)
if $KEEP_RUNNING; then
    warning "Keeping stage environment running (--keep-running)"
else
    info "Stopping stage environment..."
    "$STAGE_ENV_WRAPPER" --config="$STAGE_ENV_CONFIG" stop || true
    success "Stage environment stopped"
fi

# Summary
echo ""
echo "════════════════════════════════════"
echo " Test Results Summary"
echo "════════════════════════════════════"

if $RUN_E2E; then
    if [ $E2E_EXIT -eq 0 ]; then
        success "E2E Tests: PASSED"
    else
        error "E2E Tests: FAILED (exit code: $E2E_EXIT)"
    fi
fi

if $RUN_FUNCTIONAL; then
    if [ $FUNCTIONAL_EXIT -eq 0 ]; then
        success "Functional Tests: PASSED"
    else
        error "Functional Tests: FAILED (exit code: $FUNCTIONAL_EXIT)"
    fi
fi

if $RUN_REGRESSION; then
    if [ $REGRESSION_EXIT -eq 0 ]; then
        success "Regression Tests: PASSED"
    else
        error "Regression Tests: FAILED (exit code: $REGRESSION_EXIT)"
    fi
fi

echo "════════════════════════════════════"

# Exit with error if any tests failed
TOTAL_EXIT=0
if [ $E2E_EXIT -ne 0 ] || [ $FUNCTIONAL_EXIT -ne 0 ] || [ $REGRESSION_EXIT -ne 0 ]; then
    TOTAL_EXIT=1
fi

exit $TOTAL_EXIT<|MERGE_RESOLUTION|>--- conflicted
+++ resolved
@@ -6,55 +6,40 @@
 #   ./tests/run.sh                     # Run all tests
 #   ./tests/run.sh --e2e               # Run only E2E tests
 #   ./tests/run.sh --functional        # Run only functional tests
-#   ./tests/run.sh --clean             # Clean cache before running (does NOT rebuild node)
-#   ./tests/run.sh --rebuild           # Rebuild Docker images before starting network
+#   ./tests/run.sh --regression        # Run only regression tests
+#   ./tests/run.sh --clean             # Clean cache before running
+#   ./tests/run.sh --rebuild           # Rebuild Docker images
+#   ./tests/run.sh --keep-running      # Don't stop network after tests
+#   ./tests/run.sh --skip-build        # Skip building cellframe-node
 #
 
 set -euo pipefail
 
-# Colors (optional; keep output ASCII-safe)
+# Colors
 RED='\033[0;31m'
 GREEN='\033[0;32m'
 YELLOW='\033[1;33m'
 BLUE='\033[0;34m'
-NC='\033[0m' # No Color
+NC='\033[0m'
 
 # Helper functions
-info() {
-    echo -e "${BLUE}[INFO]${NC} $1"
-}
-
-success() {
-    echo -e "${GREEN}[ OK ]${NC} $1"
-}
-
-error() {
-    echo -e "${RED}[ERR ]${NC} $1" >&2
-}
-
-warning() {
-    echo -e "${YELLOW}[WARN]${NC} $1"
-}
+info() { echo -e "${BLUE}[INFO]${NC} $1"; }
+success() { echo -e "${GREEN}[ OK ]${NC} $1"; }
+error() { echo -e "${RED}[ERR ]${NC} $1" >&2; }
+warning() { echo -e "${YELLOW}[WARN]${NC} $1"; }
 
 # Directories
 SCRIPT_DIR="$(cd "$(dirname "${BASH_SOURCE[0]}")" && pwd)"
-
 PROJECT_ROOT="$(dirname "$SCRIPT_DIR")"
-
 STAGE_ENV_WRAPPER="$SCRIPT_DIR/stage-env/stage-env"
 STAGE_ENV_CONFIG="$SCRIPT_DIR/stage-env/config/stage-env.cfg"
-TESTNET_DOCKER_DIR="$PROJECT_ROOT/../../tests-in-docker"
-TESTNET_DOCKER_SCRIPT="$TESTNET_DOCKER_DIR/testnet.sh"
 
 # Test directories
 E2E_TESTS="$SCRIPT_DIR/e2e"
+SCENARIOS_TESTS="$SCRIPT_DIR/e2e"
+FUNCTIONAL_TESTS="$SCRIPT_DIR/functional"
+REGRESSION_TESTS="$SCRIPT_DIR/regression"
 STAGE_ENV_INTEGRATION_BASE_TESTS="$SCRIPT_DIR/stage-env/tests/integration/scenarios/base"
-FUNCTIONAL_TESTS="$SCRIPT_DIR/functional"
-<<<<<<< HEAD
-=======
-SCENARIOS_TESTS="$SCRIPT_DIR/e2e"  # E2E tests directory
-REGRESSION_TESTS="$SCRIPT_DIR/regression"  # Regression tests directory
->>>>>>> 14f50b85
 
 # Build directories
 TEST_BUILD_DIR="$PROJECT_ROOT/build"
@@ -64,18 +49,12 @@
 RUN_FUNCTIONAL=false
 RUN_REGRESSION=false
 CLEAN_BEFORE=false
-<<<<<<< HEAD
 KEEP_RUNNING=false
 REBUILD_IMAGES=false
 SKIP_BUILD=false
-BACKEND="stage-env" # stage-env | docker
-PACKAGE_ARG=""
-=======
-REBUILD_IMAGES=false
 PKGS_UPDATE=false
 STOP_ENV=false
 SPECIFIC_TESTS=()
->>>>>>> 14f50b85
 
 while [[ $# -gt 0 ]]; do
     case $1 in
@@ -95,30 +74,18 @@
             CLEAN_BEFORE=true
             shift
             ;;
-<<<<<<< HEAD
         --keep-running)
             KEEP_RUNNING=true
             shift
             ;;
-=======
->>>>>>> 14f50b85
         --rebuild)
             REBUILD_IMAGES=true
             shift
             ;;
-<<<<<<< HEAD
         --skip-build)
             SKIP_BUILD=true
             shift
             ;;
-        --backend)
-            BACKEND="${2:-}"
-            shift 2
-            ;;
-        --package)
-            PACKAGE_ARG="${2:-}"
-            shift 2
-=======
         --pkgs-update)
             PKGS_UPDATE=true
             shift
@@ -126,7 +93,6 @@
         --stop)
             STOP_ENV=true
             shift
->>>>>>> 14f50b85
             ;;
         -h|--help)
             echo "Usage: $0 [OPTIONS] [TEST_PATH...]"
@@ -134,20 +100,13 @@
             echo "Options:"
             echo "  --e2e           Run only E2E tests"
             echo "  --functional    Run only functional tests"
-<<<<<<< HEAD
-            echo "  --clean         Clean before running (includes Docker cleanup)"
-            echo "  --keep-running  Do not stop the network after tests"
-            echo "  --rebuild       Force rebuild Docker images"
+            echo "  --regression    Run only regression tests"
+            echo "  --clean         Clean cache before running"
+            echo "  --keep-running  Don't stop the network after tests"
+            echo "  --rebuild       Rebuild Docker images"
             echo "  --skip-build    Skip building cellframe-node (use existing)"
-            echo "  --backend ARG   stage-env (default) or docker"
-            echo "  --package ARG   Node package URL or path (docker backend)"
-=======
-            echo "  --regression    Run only regression tests (bug reproduction scenarios)"
-            echo "  --clean         Clean cache before running (does NOT rebuild node)"
-            echo "  --rebuild       Rebuild Docker images before starting network"
-            echo "  --pkgs-update   Update packages in running containers (binary + apt update/upgrade)"
+            echo "  --pkgs-update   Update packages in running containers"
             echo "  --stop          Stop stage environment"
->>>>>>> 14f50b85
             echo "  -h, --help      Show this help message"
             echo ""
             echo "Examples:"
@@ -155,12 +114,10 @@
             echo "  $0 --e2e                              # Run all E2E tests"
             echo "  $0 --clean --e2e                      # Clean cache and run E2E tests"
             echo "  $0 --rebuild --e2e                    # Rebuild images and run E2E tests"
+            echo "  $0 --keep-running                     # Keep network running after tests"
             echo "  $0 --stop                             # Stop stage environment"
             echo "  $0 tests/e2e/token                    # Run specific test suite"
-            echo "  $0 tests/e2e/token/001_token_decl.yml # Run specific test"
-            echo "  $0 tests/functional/wallet tests/e2e/token # Run multiple suites"
             echo ""
-            echo "If no test type or path specified, all tests will run."
             exit 0
             ;;
         -*)
@@ -168,30 +125,15 @@
             exit 1
             ;;
         *)
-            # It's a test path
             SPECIFIC_TESTS+=("$1")
             shift
             ;;
     esac
 done
 
-<<<<<<< HEAD
-# Validate backend
-case "$BACKEND" in
-    stage-env|docker) ;;
-    *)
-        error "Unsupported backend: $BACKEND (expected: stage-env or docker)"
-        exit 1
-        ;;
-esac
-
-# If neither specified, run both
-if ! $RUN_E2E && ! $RUN_FUNCTIONAL; then
-=======
 # Handle --stop first
 if [ "$STOP_ENV" = true ]; then
     info "Stopping stage environment..."
-    
     if [ -x "$STAGE_ENV_WRAPPER" ]; then
         pushd "$SCRIPT_DIR/stage-env" > /dev/null
         STAGE_ENV_CONFIG_ABS="$(cd "$(dirname "$STAGE_ENV_CONFIG")" && pwd)/$(basename "$STAGE_ENV_CONFIG")"
@@ -201,18 +143,31 @@
         error "stage-env wrapper not found or not executable"
         exit 1
     fi
-    
     success "Stage environment stopped"
+    exit 0
+fi
+
+# Handle --pkgs-update
+if [ "$PKGS_UPDATE" = true ]; then
+    info "Updating packages in running containers..."
+    if [ -x "$STAGE_ENV_WRAPPER" ]; then
+        pushd "$SCRIPT_DIR/stage-env" > /dev/null
+        STAGE_ENV_CONFIG_ABS="$(cd "$(dirname "$STAGE_ENV_CONFIG")" && pwd)/$(basename "$STAGE_ENV_CONFIG")"
+        ./stage-env --config="$STAGE_ENV_CONFIG_ABS" pkgs-update || exit $?
+        popd > /dev/null
+    else
+        error "stage-env wrapper not found or not executable"
+        exit 1
+    fi
+    success "Package update completed"
     exit 0
 fi
 
 # If specific tests provided, use them directly
 if [ ${#SPECIFIC_TESTS[@]} -gt 0 ]; then
     info "Specific tests requested: ${SPECIFIC_TESTS[*]}"
-    # Don't set RUN_E2E or RUN_FUNCTIONAL - we'll use SPECIFIC_TESTS directly
 elif ! $RUN_E2E && ! $RUN_FUNCTIONAL && ! $RUN_REGRESSION; then
-    # If nothing specified and no specific tests, run all
->>>>>>> 14f50b85
+    # If nothing specified, run all
     RUN_E2E=true
     RUN_FUNCTIONAL=true
     RUN_REGRESSION=true
@@ -236,13 +191,11 @@
 
 success "Prerequisites OK"
 
-<<<<<<< HEAD
 # Detect if running in cellframe-node repository and build local package
 DEB_PACKAGE=""
 if [ -f "$PROJECT_ROOT/CMakeLists.txt" ] && grep -q "cellframe-node" "$PROJECT_ROOT/CMakeLists.txt"; then
     if $SKIP_BUILD; then
         info "Skipping build (--skip-build specified)"
-        # Try to find existing .deb package
         DEB_PACKAGE=$(find "$TEST_BUILD_DIR" -maxdepth 1 -name "cellframe-node*.deb" -type f 2>/dev/null | head -n 1)
         if [ -n "$DEB_PACKAGE" ]; then
             success "Using existing package: $(basename "$DEB_PACKAGE")"
@@ -251,33 +204,27 @@
         fi
     else
         info "Detected cellframe-node repository - building local package..."
-        
-        # Create test_build directory
         mkdir -p "$TEST_BUILD_DIR"
         cd "$TEST_BUILD_DIR"
         
-        # Configure with CMake (Debug mode for testing)
         info "Configuring with CMake (Debug mode)..."
         cmake -DCMAKE_BUILD_TYPE=Debug -DBUILD_TESTS=On .. || {
             error "CMake configuration failed"
             exit 1
         }
         
-        # Build
         info "Building cellframe-node..."
         make -j$(nproc) cellframe-node || {
             error "Build failed"
             exit 1
         }
         
-        # Package with cpack
         info "Creating .deb package..."
         cpack -G DEB || {
             error "Packaging failed"
             exit 1
         }
         
-        # Find the generated .deb package
         DEB_PACKAGE=$(find "$TEST_BUILD_DIR" -maxdepth 1 -name "cellframe-node*.deb" -type f | head -n 1)
         
         if [ -z "$DEB_PACKAGE" ]; then
@@ -292,8 +239,6 @@
     # Update stage-env.cfg to use local package
     if [ -n "$DEB_PACKAGE" ] && [ -f "$STAGE_ENV_CONFIG" ]; then
         info "Updating stage-env.cfg with local package path..."
-        
-        # Create temporary config with updated node_source
         python3 -c "
 import configparser
 config = configparser.ConfigParser()
@@ -309,58 +254,12 @@
     config.write(f)
 " || {
             warning "Failed to update stage-env.cfg automatically"
-            info "Please update [node_source] section manually:"
-            info "  type = local"
-            info "  local_path = $DEB_PACKAGE"
         }
-        
         success "stage-env.cfg updated to use local package"
-    elif [ -z "$DEB_PACKAGE" ]; then
-        warning "No .deb package to configure"
-    else
-        warning "stage-env.cfg not found at $STAGE_ENV_CONFIG"
     fi
 else
     info "Not in cellframe-node repository - using configured node source"
 fi
-
-# If docker backend is used and no explicit package is provided,
-# prefer the locally built package when available.
-if [[ "$BACKEND" == "docker" ]]; then
-    if [[ -z "$PACKAGE_ARG" && -n "${DEB_PACKAGE:-}" ]]; then
-        PACKAGE_ARG="$DEB_PACKAGE"
-    fi
-fi
-
-# Clean if requested
-if $CLEAN_BEFORE; then
-    warning "Cleaning test environment..."
-    
-    if [[ "$BACKEND" == "stage-env" ]]; then
-        # Clean Docker containers, images, and volumes first
-        COMPOSE_FILE="$SCRIPT_DIR/stage-env/docker-compose.generated.yml"
-        if [ -f "$COMPOSE_FILE" ]; then
-            info "Stopping and removing Docker containers/images..."
-            docker compose -f "$COMPOSE_FILE" -p cellframe-stage stop 2>/dev/null || true
-            docker compose -f "$COMPOSE_FILE" -p cellframe-stage down --rmi local --volumes 2>/dev/null || true
-        fi
-        
-        # Also clean the cf-node images directly
-        info "Removing cf-node images..."
-        docker images --filter "reference=cf-node:*" -q | xargs -r docker rmi -f 2>/dev/null || true
-        
-        if [ -x "$STAGE_ENV_WRAPPER" ]; then
-            "$STAGE_ENV_WRAPPER" clean --all --yes || true
-        fi
-    else
-        if [ -x "$TESTNET_DOCKER_DIR/clean.sh" ]; then
-            "$TESTNET_DOCKER_DIR/clean.sh" || true
-        fi
-=======
-# Package building is now handled by stage-env automatically
-# run.sh only passes config path to stage-env
-info "Using node source configuration from $STAGE_ENV_CONFIG"
-info "Stage-env will handle package building automatically if needed"
 
 # Clean if requested
 if $CLEAN_BEFORE; then
@@ -373,57 +272,13 @@
         popd > /dev/null
     fi
     
-    # Additional cleanup: snapshot, cache/data, cache/code, config
-    # This ensures complete cleanup even if snapshot deletion fails
-    # NOTE: cache/data cleanup is handled by stage-env clean --all via Docker
-    # This section only handles directories that stage-env doesn't clean
-    info "Cleaning additional directories..."
-    
+    # Additional cleanup
     STAGE_ENV_DIR="$SCRIPT_DIR/stage-env"
     TESTING_DIR="$SCRIPT_DIR/testing"
     
-    # Clean snapshots (if stage-env clean didn't handle them)
     if [ -d "$TESTING_DIR/snapshots" ] && [ "$(ls -A "$TESTING_DIR/snapshots" 2>/dev/null)" ]; then
         info "Removing remaining snapshots..."
-        # Use Docker for cleanup if available (handles root-owned files)
-        if command -v docker &> /dev/null; then
-            docker run --rm -v "$TESTING_DIR:/cleanup" alpine:latest sh -c "rm -rf /cleanup/snapshots/* && echo 'Snapshots cleaned'" || true
-        else
-            rm -rf "$TESTING_DIR/snapshots"/* || true
-        fi
-        success "Snapshots cleaned"
-    fi
-    
-    # Clean cache/data using Docker (handles root-owned files from containers)
-    if [ -d "$TESTING_DIR/cache/data" ] && [ "$(ls -A "$TESTING_DIR/cache/data" 2>/dev/null)" ]; then
-        info "Removing cache/data via Docker..."
-        if command -v docker &> /dev/null; then
-            docker run --rm -v "$TESTING_DIR/cache:/cleanup" alpine:latest sh -c "rm -rf /cleanup/data/* && echo 'Cache/data cleaned'" || true
-        else
-            warning "Docker not available, falling back to sudo (may fail)"
-            sudo rm -rf "$TESTING_DIR/cache/data"/* || true
-        fi
-        success "Cache/data cleaned"
-    fi
-    
-    # Clean cache/code using Docker (handles root-owned files from containers)
-    if [ -d "$TESTING_DIR/cache/code" ] && [ "$(ls -A "$TESTING_DIR/cache/code" 2>/dev/null)" ]; then
-        info "Removing cache/code via Docker..."
-        if command -v docker &> /dev/null; then
-            docker run --rm -v "$TESTING_DIR/cache:/cleanup" alpine:latest sh -c "rm -rf /cleanup/code/* && echo 'Cache/code cleaned'" || true
-        else
-            warning "Docker not available, falling back to sudo (may fail)"
-            sudo rm -rf "$TESTING_DIR/cache/code"/* || true
-        fi
-        success "Cache/code cleaned"
-    fi
-    
-    # Clean config cache (if exists) - this is safe to remove with rm
-    if [ -d "$STAGE_ENV_DIR/.cache" ]; then
-        info "Removing config cache..."
-        rm -rf "$STAGE_ENV_DIR/.cache" || true
-        success "Config cache cleaned"
->>>>>>> 14f50b85
+        docker run --rm -v "$TESTING_DIR:/cleanup" alpine:latest sh -c "rm -rf /cleanup/snapshots/*" 2>/dev/null || true
     fi
     
     success "Environment cleaned"
@@ -433,304 +288,109 @@
 E2E_EXIT=0
 FUNCTIONAL_EXIT=0
 REGRESSION_EXIT=0
-
-<<<<<<< HEAD
-# Docker backend: delegate to the known-good integration script.
-# It starts the network and performs its own checks.
-if [[ "$BACKEND" == "docker" ]]; then
-    echo ""
-    info "═══════════════════════════════════"
-    info "Docker backend (tests-in-docker/testnet.sh)"
-    info "═══════════════════════════════════"
-    echo ""
-    
-    if [ ! -x "$TESTNET_DOCKER_SCRIPT" ]; then
-        error "testnet.sh not found or not executable at: $TESTNET_DOCKER_SCRIPT"
-        exit 1
-    fi
-    
-    if [[ -n "$PACKAGE_ARG" ]]; then
-        if [[ -f "$PACKAGE_ARG" ]]; then
-            # testnet.sh accepts only files from its local debs/ directory.
-            mkdir -p "$TESTNET_DOCKER_DIR/debs"
-            cp -f "$PACKAGE_ARG" "$TESTNET_DOCKER_DIR/debs/"
-            PACKAGE_ARG="$(basename "$PACKAGE_ARG")"
-        fi
-        info "Starting docker testnet with package: $PACKAGE_ARG"
-        (cd "$TESTNET_DOCKER_DIR" && bash "./testnet.sh" "$PACKAGE_ARG")
-    else
-        info "Starting docker testnet with default package (master/latest)"
-        (cd "$TESTNET_DOCKER_DIR" && bash "./testnet.sh")
-    fi
-    
-    success "Docker testnet script finished successfully"
-    exit 0
-fi
-
-# stage-env backend: start network once, run selected suites, then stop (unless --keep-running).
+TEST_EXIT=0
+
+# Ensure stage-env is executable
 if [ ! -x "$STAGE_ENV_WRAPPER" ]; then
-    error "stage-env wrapper not found or not executable at: $STAGE_ENV_WRAPPER"
+    error "stage-env wrapper not found or not executable"
     exit 1
 fi
 
 echo ""
 info "═══════════════════════════════════"
-info "stage-env backend"
+info "Running Tests"
 info "═══════════════════════════════════"
 echo ""
 
-# Pre-cleanup: Stop any running containers and clean up before starting fresh
-# This prevents BuildKit "image already exists" errors
-COMPOSE_FILE="$SCRIPT_DIR/stage-env/docker-compose.generated.yml"
-if [ -f "$COMPOSE_FILE" ]; then
-    info "Cleaning up previous Docker resources..."
-    docker compose -f "$COMPOSE_FILE" -p cellframe-stage stop 2>/dev/null || true
-    
-    if $REBUILD_IMAGES || $CLEAN_BEFORE; then
-        # Full cleanup with image removal
-        docker compose -f "$COMPOSE_FILE" -p cellframe-stage down --rmi local --volumes 2>/dev/null || true
-        # Also remove cf-node images directly
-        docker images --filter "reference=cf-node:*" -q | xargs -r docker rmi -f 2>/dev/null || true
-        success "Docker cleanup completed (with image removal)"
-    else
-        # Quick cleanup without image removal
-        docker compose -f "$COMPOSE_FILE" -p cellframe-stage down --volumes 2>/dev/null || true
-        success "Docker cleanup completed"
-    fi
-fi
-
-# Build stage-env start command
-STAGE_ENV_START_ARGS="--wait"
+# Start stage environment
+pushd "$SCRIPT_DIR/stage-env" > /dev/null
+STAGE_ENV_CONFIG_ABS="$(cd "$(dirname "$STAGE_ENV_CONFIG")" && pwd)/$(basename "$STAGE_ENV_CONFIG")"
+
+# Build start arguments
+START_ARGS="--wait"
 if $REBUILD_IMAGES; then
-    STAGE_ENV_START_ARGS="$STAGE_ENV_START_ARGS --rebuild"
+    START_ARGS="$START_ARGS --rebuild"
 fi
 if $KEEP_RUNNING; then
-    STAGE_ENV_START_ARGS="$STAGE_ENV_START_ARGS --keep-running"
+    START_ARGS="$START_ARGS --keep-running"
 fi
 
 info "Starting stage environment..."
-if "$STAGE_ENV_WRAPPER" --config="$STAGE_ENV_CONFIG" start $STAGE_ENV_START_ARGS; then
+./stage-env --config="$STAGE_ENV_CONFIG_ABS" start $START_ARGS || E2E_EXIT=$?
+popd > /dev/null
+
+if [ $E2E_EXIT -eq 0 ]; then
     success "Stage environment started"
+    
+    # Collect test directories
+    TEST_DIRS=()
+    
+    if [ ${#SPECIFIC_TESTS[@]} -gt 0 ]; then
+        for test_path in "${SPECIFIC_TESTS[@]}"; do
+            if [[ "$test_path" == /* ]]; then
+                abs_path="$test_path"
+            else
+                abs_path="$PROJECT_ROOT/$test_path"
+            fi
+            stage_env_dir="$SCRIPT_DIR/stage-env"
+            rel_from_stage_env=$(realpath --relative-to="$stage_env_dir" "$abs_path" 2>/dev/null || echo "$abs_path")
+            if [ -e "$abs_path" ]; then
+                TEST_DIRS+=("$rel_from_stage_env")
+            else
+                warning "Test path not found: $test_path"
+            fi
+        done
+    else
+        if $RUN_E2E && [ -d "$E2E_TESTS" ]; then
+            stage_env_dir="$SCRIPT_DIR/stage-env"
+            rel_path=$(realpath --relative-to="$stage_env_dir" "$E2E_TESTS")
+            TEST_DIRS+=("$rel_path")
+        fi
+        
+        if $RUN_FUNCTIONAL && [ -d "$FUNCTIONAL_TESTS" ]; then
+            stage_env_dir="$SCRIPT_DIR/stage-env"
+            rel_path=$(realpath --relative-to="$stage_env_dir" "$FUNCTIONAL_TESTS")
+            TEST_DIRS+=("$rel_path")
+        fi
+        
+        if $RUN_REGRESSION && [ -d "$REGRESSION_TESTS" ]; then
+            stage_env_dir="$SCRIPT_DIR/stage-env"
+            rel_path=$(realpath --relative-to="$stage_env_dir" "$REGRESSION_TESTS")
+            TEST_DIRS+=("$rel_path")
+        fi
+    fi
+    
+    # Run tests
+    if [ ${#TEST_DIRS[@]} -gt 0 ]; then
+        info "Running ${#TEST_DIRS[@]} test suite(s)..."
+        
+        pushd "$SCRIPT_DIR/stage-env" > /dev/null
+        ./stage-env --config="$STAGE_ENV_CONFIG_ABS" run-tests --no-start-network "${TEST_DIRS[@]}" || TEST_EXIT=$?
+        popd > /dev/null
+        
+        if [ $TEST_EXIT -ne 0 ]; then
+            E2E_EXIT=$TEST_EXIT
+            FUNCTIONAL_EXIT=$TEST_EXIT
+            REGRESSION_EXIT=$TEST_EXIT
+        fi
+    else
+        warning "No test directories found"
+    fi
+    
+    # Stop environment (unless --keep-running)
+    if $KEEP_RUNNING; then
+        warning "Keeping stage environment running (--keep-running)"
+    else
+        info "Stopping stage environment..."
+        pushd "$SCRIPT_DIR/stage-env" > /dev/null
+        ./stage-env --config="$STAGE_ENV_CONFIG_ABS" stop || true
+        popd > /dev/null
+        success "Stage environment stopped"
+    fi
 else
     error "Failed to start stage environment"
-    exit 1
-fi
-
-# Run E2E tests
-if $RUN_E2E; then
-    echo ""
-    info "Running E2E Tests..."
-    
-    TEST_DIRS=()
-    if [ -d "$E2E_TESTS" ]; then
-        TEST_DIRS+=("$E2E_TESTS")
-    fi
-    if [ -d "$STAGE_ENV_INTEGRATION_BASE_TESTS" ]; then
-        TEST_DIRS+=("$STAGE_ENV_INTEGRATION_BASE_TESTS")
-    fi
-    
-    if [ ${#TEST_DIRS[@]} -gt 0 ]; then
-        KEEP_ARG=""
-        $KEEP_RUNNING && KEEP_ARG="--keep-running"
-        "$STAGE_ENV_WRAPPER" --config="$STAGE_ENV_CONFIG" run-tests --no-start-network "${TEST_DIRS[@]}" $KEEP_ARG || E2E_EXIT=$?
-    else
-        warning "No E2E test directories found"
-        E2E_EXIT=1
-    fi
-fi
-
-# Run functional tests
-if $RUN_FUNCTIONAL; then
-    echo ""
-    info "Running Functional Tests..."
-    
-    TEST_DIRS=()
-    if [ -d "$FUNCTIONAL_TESTS" ]; then
-        TEST_DIRS+=("$FUNCTIONAL_TESTS")
-    fi
-    
-    if [ ${#TEST_DIRS[@]} -gt 0 ]; then
-        KEEP_ARG=""
-        $KEEP_RUNNING && KEEP_ARG="--keep-running"
-        "$STAGE_ENV_WRAPPER" --config="$STAGE_ENV_CONFIG" run-tests --no-start-network "${TEST_DIRS[@]}" $KEEP_ARG || FUNCTIONAL_EXIT=$?
-    else
-        warning "Functional tests directory not found: $FUNCTIONAL_TESTS"
-        FUNCTIONAL_EXIT=1
-=======
-# Handle pkgs-update flag
-if [ "$PKGS_UPDATE" = true ]; then
-    echo ""
-    info "═══════════════════════════════════"
-    info "Updating Packages"
-    info "═══════════════════════════════════"
-    echo ""
-    
-    if [ ! -x "$STAGE_ENV_WRAPPER" ]; then
-        error "stage-env wrapper not found or not executable"
-        exit 1
-    fi
-    
-    pushd "$SCRIPT_DIR/stage-env" > /dev/null
-    STAGE_ENV_CONFIG_ABS="$(cd "$(dirname "$STAGE_ENV_CONFIG")" && pwd)/$(basename "$STAGE_ENV_CONFIG")"
-    
-    info "Updating packages in running containers..."
-    ./stage-env --config="$STAGE_ENV_CONFIG_ABS" pkgs-update || exit $?
-    
-    popd > /dev/null
-    
-    success "Package update completed"
-    exit 0
-fi
-
-# Run all tests (E2E + Functional + Regression) in a single run
-# Also run if specific tests are provided
-if $RUN_E2E || $RUN_FUNCTIONAL || $RUN_REGRESSION || [ ${#SPECIFIC_TESTS[@]} -gt 0 ]; then
-    echo ""
-    info "═══════════════════════════════════"
-    info "Running Tests"
-    info "═══════════════════════════════════"
-    echo ""
-    
-    if [ ! -x "$STAGE_ENV_WRAPPER" ]; then
-        error "stage-env wrapper not found or not executable"
-        E2E_EXIT=1
-        FUNCTIONAL_EXIT=1
-    else
-        # Start stage environment with config
-        info "Starting stage environment..."
-        
-        # CRITICAL: Change to stage-env directory before running wrapper
-        # This ensures relative paths in config (like cache_dir, local_path) work correctly
-        pushd "$SCRIPT_DIR/stage-env" > /dev/null
-        
-        # Convert config path to absolute for safety
-        STAGE_ENV_CONFIG_ABS="$(cd "$(dirname "$STAGE_ENV_CONFIG")" && pwd)/$(basename "$STAGE_ENV_CONFIG")"
-        
-        # Build rebuild flag for stage-env start
-        if [ "$REBUILD_IMAGES" = true ]; then
-            info "Will rebuild Docker images before starting"
-            ./stage-env --config="$STAGE_ENV_CONFIG_ABS" start --rebuild --wait || E2E_EXIT=$?
-        else
-            ./stage-env --config="$STAGE_ENV_CONFIG_ABS" start --wait || E2E_EXIT=$?
-        fi
-        
-        popd > /dev/null
-        
-        if [ $E2E_EXIT -eq 0 ]; then
-            success "Stage environment started"
-            
-            # Collect ALL test directories for single run
-            TEST_DIRS=()
-            
-            # If specific tests provided, use them
-            if [ ${#SPECIFIC_TESTS[@]} -gt 0 ]; then
-                for test_path in "${SPECIFIC_TESTS[@]}"; do
-                    # Convert relative path to absolute (relative to PROJECT_ROOT)
-                    if [[ "$test_path" == /* ]]; then
-                        abs_path="$test_path"
-                    else
-                        # Path is relative to PROJECT_ROOT (cellframe-node/)
-                        abs_path="$PROJECT_ROOT/$test_path"
-                    fi
-                    
-                    # For stage-env, paths need to be relative to stage-env directory
-                    # Convert absolute to relative from stage-env/
-                    stage_env_dir="$SCRIPT_DIR/stage-env"
-                    rel_from_stage_env=$(realpath --relative-to="$stage_env_dir" "$abs_path" 2>/dev/null || echo "$abs_path")
-                    
-                    if [ -e "$abs_path" ]; then
-                        info "Adding specific test: $test_path (stage-env: $rel_from_stage_env)"
-                        TEST_DIRS+=("$rel_from_stage_env")
-                    else
-                        warning "Test path not found: $test_path (resolved to $abs_path)"
-                    fi
-                done
-            else
-                # Add stage-env base tests (if E2E enabled)
-                if $RUN_E2E && [ -d "$STAGE_ENV_BASE_TESTS" ]; then
-                    # Convert to relative path from stage-env/
-                    stage_env_dir="$SCRIPT_DIR/stage-env"
-                    rel_path=$(realpath --relative-to="$stage_env_dir" "$STAGE_ENV_BASE_TESTS")
-                    info "Adding base tests: $rel_path"
-                    TEST_DIRS+=("$rel_path")
-                fi
-                
-                # Add E2E scenarios tests (if E2E enabled)
-                if $RUN_E2E && [ -d "$SCENARIOS_TESTS" ]; then
-                    stage_env_dir="$SCRIPT_DIR/stage-env"
-                    rel_path=$(realpath --relative-to="$stage_env_dir" "$SCENARIOS_TESTS")
-                    info "Adding E2E tests: $rel_path"
-                    TEST_DIRS+=("$rel_path")
-                fi
-                
-                # Add functional tests (if functional enabled)
-                if $RUN_FUNCTIONAL && [ -d "$FUNCTIONAL_TESTS" ]; then
-                    stage_env_dir="$SCRIPT_DIR/stage-env"
-                    rel_path=$(realpath --relative-to="$stage_env_dir" "$FUNCTIONAL_TESTS")
-                    info "Adding functional tests: $rel_path"
-                    TEST_DIRS+=("$rel_path")
-                fi
-                
-                # Add regression tests (if regression enabled)
-                if $RUN_REGRESSION && [ -d "$REGRESSION_TESTS" ]; then
-                    stage_env_dir="$SCRIPT_DIR/stage-env"
-                    rel_path=$(realpath --relative-to="$stage_env_dir" "$REGRESSION_TESTS")
-                    info "Adding regression tests directory: $rel_path"
-                    TEST_DIRS+=("$rel_path")
-                fi
-            fi
-            
-            # Run ALL tests in one go (single run_id, single artifacts folder)
-            if [ ${#TEST_DIRS[@]} -gt 0 ]; then
-                info "Running ${#TEST_DIRS[@]} test suite(s) in unified run..."
-                
-                # CRITICAL: Run from stage-env directory for relative paths
-                pushd "$SCRIPT_DIR/stage-env" > /dev/null
-                
-                # Use --no-start-network since we already started it above
-                ./stage-env --config="$STAGE_ENV_CONFIG_ABS" run-tests --no-start-network "${TEST_DIRS[@]}" || TEST_EXIT=$?
-                
-                popd > /dev/null
-                
-                # Set individual exit codes based on result
-                if [ $TEST_EXIT -ne 0 ]; then
-                    if $RUN_E2E; then
-                        E2E_EXIT=$TEST_EXIT
-                    fi
-                    if $RUN_FUNCTIONAL; then
-                        FUNCTIONAL_EXIT=$TEST_EXIT
-                    fi
-                    if $RUN_REGRESSION; then
-                        REGRESSION_EXIT=$TEST_EXIT
-                    fi
-                fi
-            else
-                warning "No test directories found"
-            fi
-            
-            # Stop environment
-            info "Stopping stage environment..."
-            
-            pushd "$SCRIPT_DIR/stage-env" > /dev/null
-            ./stage-env --config="$STAGE_ENV_CONFIG_ABS" stop || true
-            popd > /dev/null
-            
-            success "Stage environment stopped"
-        else
-            error "Failed to start stage environment"
-            FUNCTIONAL_EXIT=$E2E_EXIT
-        fi
->>>>>>> 14f50b85
-    fi
-fi
-
-# Stop environment (unless --keep-running)
-if $KEEP_RUNNING; then
-    warning "Keeping stage environment running (--keep-running)"
-else
-    info "Stopping stage environment..."
-    "$STAGE_ENV_WRAPPER" --config="$STAGE_ENV_CONFIG" stop || true
-    success "Stage environment stopped"
+    FUNCTIONAL_EXIT=$E2E_EXIT
+    REGRESSION_EXIT=$E2E_EXIT
 fi
 
 # Summary
