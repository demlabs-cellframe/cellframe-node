--- conflicted
+++ resolved
@@ -18,11 +18,7 @@
 #permanent_nodes_addrs=[]
 # If permanent addresses pointed without hosts then information about host will be retrieved from GDB
 #permanent_nodes_hosts=[]
-<<<<<<< HEAD
-# This hosts wiil be used as bootstrap balancers for first net access
-=======
 # This hosts will be used as bootstrap balancers for first net access
->>>>>>> 25bf523e
 seed_nodes_hosts=[0.root.raiden.cellframe.net:8079, 1.root.raiden.cellframe.net:8079, 2.root.raiden.cellframe.net:8079]
 
 #[auth]
